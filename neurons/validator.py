# The MIT License (MIT)
# Copyright © 2023 Yuma Rao
# Copyright © 2023 KMFODA

# Permission is hereby granted, free of charge, to any person obtaining a copy of this software and associated
# documentation files (the “Software”), to deal in the Software without restriction, including without limitation
# the rights to use, copy, modify, merge, publish, distribute, sublicense, and/or sell copies of the Software,
# and to permit persons to whom the Software is furnished to do so, subject to the following conditions:

# The above copyright notice and this permission notice shall be included in all copies or substantial portions of
# the Software.

# THE SOFTWARE IS PROVIDED “AS IS”, WITHOUT WARRANTY OF ANY KIND, EXPRESS OR IMPLIED, INCLUDING BUT NOT LIMITED TO
# THE WARRANTIES OF MERCHANTABILITY, FITNESS FOR A PARTICULAR PURPOSE AND NONINFRINGEMENT. IN NO EVENT SHALL
# THE AUTHORS OR COPYRIGHT HOLDERS BE LIABLE FOR ANY CLAIM, DAMAGES OR OTHER LIABILITY, WHETHER IN AN ACTION
# OF CONTRACT, TORT OR OTHERWISE, ARISING FROM, OUT OF OR IN CONNECTION WITH THE SOFTWARE OR THE USE OR OTHER
# DEALINGS IN THE SOFTWARE.


import asyncio
import math
import time
from typing import Optional

import bittensor as bt
import hivemind
import torch
from bitarray import bitarray
from bitsandbytes.optim import LAMB
from hivemind.compression import deserialize_torch_tensor
from hivemind.proto import averaging_pb2
from hivemind.utils import get_logger
from hivemind.utils.asyncio import aiter_with_timeout
from hivemind.utils.streaming import combine_from_streaming
from transformers import AutoModelForCausalLM

from distributed_training import __spec_version__, __version__
from distributed_training.base.validator import BaseValidatorNeuron
from distributed_training.data.dataset import DataLoader
<<<<<<< HEAD
from distributed_training.utils.gradient_averager import DTGradientAverager
from distributed_training.utils.misc import (AsyncDendritePool, init_dht,
                                             load_wandb, setup_logging, warmup)
=======
from distributed_training.utils.gradient_averager import (
    DTGradientAverager,
)
from distributed_training.utils.state_loader import (
    load_state_from_peer,
)

>>>>>>> 717e0ddc
from distributed_training.utils.progress_tracker import (
    GlobalTrainingProgress, LocalTrainingProgress, update_global_tracker_state)
from distributed_training.utils.state_loader import load_state_from_peer
from distributed_training.utils.uids import map_uid_to_peerid
from distributed_training.validator import forward

logger = get_logger(__name__)


class Validator(BaseValidatorNeuron):
    def __init__(self, config=None):
        super(Validator, self).__init__(config=config)

        # Init Logging
        setup_logging(
            network=self.config.subtensor.network,
            netuid=self.config.netuid,
            hotkey=self.wallet.hotkey.ss58_address,
            version=__version__,
            spec_version=__spec_version__,
            run_id=None,
            ip=self.config.axon.ip
            if self.config.axon.ip != "[::]"
            else bt.utils.networking.get_external_ip(),
            port=self.config.axon.port,
            uid=self.metagraph.hotkeys.index(self.wallet.hotkey.ss58_address),
            neuron_type="validator",
        )

        bt.logging.info("load_state()")
        self.load_state()

        # Init Dendrite Pool
        self.dendrite_pool = AsyncDendritePool(
            wallet=self.wallet, metagraph=self.metagraph
        )

        # Init DHT
        init_dht(self)

        # Init Local & Global Progress
        self.local_progress = LocalTrainingProgress(
            peer_id=self.dht.peer_id.to_bytes(),
            epoch=0,
            samples_accumulated=0,
            samples_per_second=0.0,
            time=0.0,
            client_mode=False,
        )
        self.global_progress = GlobalTrainingProgress(epoch=0, samples_accumulated=0)
        update_global_tracker_state(self)

        # Init Wandb
        if not self.config.neuron.dont_wandb_log:
            self.wandb = load_wandb(
                self, self.config, self.wallet, "validator", str(self.dht.peer_id)
            )

        # Track AllReduce operation
        self.allreduce_history = []

        # Init Dataset
        dataset_length = DataLoader.max_pages
        self.dataset_indices = bitarray(dataset_length)

        # Init Device & Model
        self.device = self.config.neuron.device
        if self.global_progress.epoch is None:
            bt.logging.error(
                f"Model Tag Is None. Make Sure You Are Using The Correct Model Name"
            )
        self.model = (
            AutoModelForCausalLM.from_pretrained(
                self.config.neuron.model_name, revision=str(self.global_progress.epoch)
            )
            if self.global_progress.epoch
            else AutoModelForCausalLM.from_pretrained(self.config.neuron.model_name)
        )

        # Move the model to the appropriate device
        self.model.to(self.device)

        # For simplicity only pick layers with a dim of 1
        self.test_layer_indices = [
            i
            for i, layer in enumerate(self.model.parameters())
            if len(layer.size()) == 1
        ]

        # Init UID
        self.uid = self.metagraph.hotkeys.index(self.wallet.hotkey.ss58_address)

        # Init Optimizer
        self.opt = LAMB(self.model.parameters(), lr=self.config.neuron.learning_rate)

        # Init Gradient Averager
        self.grad_averager = DTGradientAverager(
            self.model.parameters(),
            dht=self.dht,
            prefix=f"{self.config.neuron.run_id}_grad_averager",
            compression=hivemind.Uniform8BitQuantization(),
            accumulate_grads_on=torch.device("cuda"),
            start=True,
            next_chunk_timeout=30.0,
            barrier_timeout=40.0,
        )

        self.loop = asyncio.new_event_loop()
        self._p2p = self.loop.run_until_complete(self.dht.replicate_p2p())
        self.peer_list = self.loop.run_until_complete(self._p2p.list_peers())

        self.peer_id = self.dht.peer_id
        self.get_stub = self.grad_averager.get_stub
        self.serializer = self.grad_averager.serializer

        # Create mapping between uids to peerids
        self.uids_to_peerids = self.loop.run_until_complete(
            map_uid_to_peerid(self, range(0, self.metagraph.n))
        )
        max_retries = 3
        retries = 0
        while all(value is None for value in self.uids_to_peerids.values()) and (
            retries >= max_retries
        ):
            for retries in range(0, max_retries):
                self.uids_to_peerids = self.loop.run_until_complete(
                    map_uid_to_peerid(self, range(0, self.metagraph.n))
                )
                time.sleep(1)
        self.uids_to_peerids[self.uid] = self.dht.peer_id
        bt.logging.info(f"UID To PeerID Mapping: {self.uids_to_peerids}")

        # Init All Reduce Variables
        self.all_reduce_timeout = 300
        self.step_scheduled = False
        self.model_upload_retry_limit = 3
        self.model_upload_retry_delay = 10
        self.maximum_steps = 306 * 4

        # Load state from peers if validator is not on latest global epoch
        if self.global_progress.epoch is not None:
            if self.local_progress.epoch < self.global_progress.epoch:
                load_state_from_peer(self, epoch=self.global_progress.epoch)

        # Start Main Validation Loop
        bt.logging.info("Starting validator loop.")

    def update_local_tracker_state(self, rewards, responses):
        for reward, response in zip(rewards, responses[0]):
            if reward != 0:
                self.local_progress.samples_accumulated += len(response.dataset_indices)
            else:
                continue

    def get_learning_rate(self):
        if self.global_progress.epoch is None:
            return self.config.neuron.learning_rate

        learning_rate_minimum = self.config.neuron.learning_rate * 0.1
        # 1) linear warmup for warmup_steps
        if self.global_progress.epoch < self.config.neuron.warmup_steps:
            return (
                self.config.neuron.learning_rate
                * (self.global_progress.epoch + 1)
                / self.config.neuron.warmup_steps
            )
        # 2) if epoch > lr_decay_iters, return learning_rate_minimum
        if self.global_progress.epoch > self.maximum_steps:
            return learning_rate_minimum
        # 3) if in between, use cosine decay down to min learning rate
        decay_ratio = (self.global_progress.epoch - self.config.neuron.warmup_steps) / (
            self.maximum_steps - self.config.neuron.warmup_steps
        )
        assert 0 <= decay_ratio <= 1
        # coeff starts at 1 and goes to 0
        coeff = 0.5 * (1.0 + math.cos(math.pi * decay_ratio))
        return (learning_rate_minimum + coeff) * (
            self.config.neuron.learning_rate - learning_rate_minimum
        )

    def get_validator_info(self):
        return {
            "block": self.metagraph.block.item(),
            "stake": self.metagraph.stake[self.uid],
            "rank": self.metagraph.ranks[self.uid],
            "vtrust": self.metagraph.validator_trust[self.uid],
            "dividends": self.metagraph.dividends[self.uid],
            "emissions": self.metagraph.emission[self.uid],
        }

    async def load_state_from_miner(self, peer, timeout: Optional[float] = None):
        if timeout is not None:
            timeout = (
                self.next_chunk_timeout
                if self.next_chunk_timeout is not None
                else self.request_timeout
            )

        metadata = None
        logger.info(f"Downloading parameters from peer {peer}")
        try:
            stub = self.get_stub(
                self._p2p,
                peer,
                namespace=self.grad_averager.matchmaking_kwargs["prefix"],
            )
            stream = await stub.rpc_download_state(averaging_pb2.DownloadRequest())
            current_tensor_parts, tensors = [], []

            # TODO merge this with hivemind.compression.deserialize_tensor_stream
            async for message in aiter_with_timeout(stream, timeout=timeout):
                if message.metadata:
                    metadata = self.serializer.loads(message.metadata)
                if message.tensor_part.dtype and current_tensor_parts:
                    # tensor_part.dtype indicates the start of the new tensor, so we should wrap up this one
                    tensors.append(
                        deserialize_torch_tensor(
                            combine_from_streaming(current_tensor_parts)
                        )
                    )
                    current_tensor_parts = []
                current_tensor_parts.append(message.tensor_part)
            if current_tensor_parts:
                tensors.append(
                    deserialize_torch_tensor(
                        combine_from_streaming(current_tensor_parts)
                    )
                )

            if not metadata:
                logger.exception(f"Peer {peer} did not send its state")
                return

            logger.info(f"Finished downloading state from {peer}")
            return metadata, tensors
        except Exception as e:
            logger.exception(f"Failed to download state from {peer} - {repr(e)}")
            return None, None

    async def forward(self):
        return await forward(self)

    def warmup(
        self,
    ):
        warmup(self)


# The main function parses the configuration and runs the validator.
if __name__ == "__main__":
    with Validator() as validator:
        while True:
            time.sleep(5)<|MERGE_RESOLUTION|>--- conflicted
+++ resolved
@@ -37,11 +37,6 @@
 from distributed_training import __spec_version__, __version__
 from distributed_training.base.validator import BaseValidatorNeuron
 from distributed_training.data.dataset import DataLoader
-<<<<<<< HEAD
-from distributed_training.utils.gradient_averager import DTGradientAverager
-from distributed_training.utils.misc import (AsyncDendritePool, init_dht,
-                                             load_wandb, setup_logging, warmup)
-=======
 from distributed_training.utils.gradient_averager import (
     DTGradientAverager,
 )
@@ -49,7 +44,6 @@
     load_state_from_peer,
 )
 
->>>>>>> 717e0ddc
 from distributed_training.utils.progress_tracker import (
     GlobalTrainingProgress, LocalTrainingProgress, update_global_tracker_state)
 from distributed_training.utils.state_loader import load_state_from_peer
