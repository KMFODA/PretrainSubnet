# The MIT License (MIT)
# Copyright © 2023 Yuma Rao
# Copyright © 2023 KMFODA

# Permission is hereby granted, free of charge, to any person obtaining a copy of this software and associated
# documentation files (the “Software”), to deal in the Software without restriction, including without limitation
# the rights to use, copy, modify, merge, publish, distribute, sublicense, and/or sell copies of the Software,
# and to permit persons to whom the Software is furnished to do so, subject to the following conditions:

# The above copyright notice and this permission notice shall be included in all copies or substantial portions of
# the Software.

# THE SOFTWARE IS PROVIDED “AS IS”, WITHOUT WARRANTY OF ANY KIND, EXPRESS OR IMPLIED, INCLUDING BUT NOT LIMITED TO
# THE WARRANTIES OF MERCHANTABILITY, FITNESS FOR A PARTICULAR PURPOSE AND NONINFRINGEMENT. IN NO EVENT SHALL
# THE AUTHORS OR COPYRIGHT HOLDERS BE LIABLE FOR ANY CLAIM, DAMAGES OR OTHER LIABILITY, WHETHER IN AN ACTION
# OF CONTRACT, TORT OR OTHERWISE, ARISING FROM, OUT OF OR IN CONNECTION WITH THE SOFTWARE OR THE USE OR OTHER
# DEALINGS IN THE SOFTWARE.


import asyncio
import datetime as dt
import math
import time
import traceback
from typing import Optional

import bittensor as bt
import hivemind
import torch
from bitarray import bitarray
from hivemind.compression import deserialize_torch_tensor
<<<<<<< HEAD
from hivemind.p2p import PeerID
=======
from hivemind.optim.progress_tracker import ProgressTracker
>>>>>>> ad511b46
from hivemind.proto import averaging_pb2
from hivemind.utils import get_logger
from hivemind.utils.asyncio import aiter_with_timeout
from hivemind.utils.streaming import combine_from_streaming
from huggingface_hub import list_repo_refs
from torch_optimizer import Lamb
from transformers import AutoModelForCausalLM

from template import __spec_version__, __version__
from template.base.validator import BaseValidatorNeuron
from template.data.dataset import SubsetFalconLoader
from template.utils.gradient_averager import DTGradientAverager
from template.utils.misc import (
    AsyncDendritePool,
    init_dht,
    load_wandb,
    setup_logging,
    warmup,
)
<<<<<<< HEAD
from template.utils.progress_tracker import (
    GlobalTrainingProgress,
    LocalTrainingProgress,
    update_global_tracker_state,
)
from template.utils.state_loader import DTStateAverager, load_state_from_peer
=======

from template.utils.uids import (
    map_uid_to_peerid,
)

>>>>>>> ad511b46
from template.validator import forward

logger = get_logger(__name__)


class Validator(BaseValidatorNeuron):
    def __init__(self, config=None):
        super(Validator, self).__init__(config=config)

        # Init Logging
        setup_logging(
            network=self.config.subtensor.network,
            netuid=self.config.netuid,
            hotkey=self.wallet.hotkey.ss58_address,
            version=__version__,
            spec_version=__spec_version__,
            run_id=None,
            ip=self.config.axon.ip
            if self.config.axon.ip != "[::]"
            else bt.utils.networking.get_external_ip(),
            port=self.config.axon.port,
            uid=self.metagraph.hotkeys.index(self.wallet.hotkey.ss58_address),
            neuron_type="validator",
        )

        bt.logging.info("load_state()")
        self.load_state()

        # Init Dendrite Pool
        self.dendrite_pool = AsyncDendritePool(
            wallet=self.wallet, metagraph=self.metagraph
        )

        # Init DHT
        init_dht(self)

        # Init Local & Global Progress
        self.local_progress = LocalTrainingProgress(
            peer_id=self.dht.peer_id.to_bytes(),
            epoch=0,
            samples_accumulated=0,
            samples_per_second=0.0,
            time=0.0,
            client_mode=False,
        )
        self.global_progress = GlobalTrainingProgress(epoch=0, samples_accumulated=0)
        update_global_tracker_state(self)

        # Init Wandb
        if not self.config.neuron.dont_wandb_log:
            self.wandb = load_wandb(
                self, self.config, self.wallet, "validator", str(self.dht.peer_id)
            )

        # Init Dataset
        dataset_length = SubsetFalconLoader.max_pages
        self.dataset_indices = bitarray(dataset_length)

        # Init Device & Model
        self.device = self.config.neuron.device
        if self.global_progress.epoch is None:
            bt.logging.error(
                f"Model Tag Is None. Make Sure You Are Using The Correct Model Name"
            )
        self.model = (
            AutoModelForCausalLM.from_pretrained(
                self.config.neuron.model_name, revision=str(self.global_progress.epoch)
            )
            if self.global_progress.epoch
            else AutoModelForCausalLM.from_pretrained(self.config.neuron.model_name)
        )

        # Move the model to the appropriate device
        self.model.to(self.device)

        # For simplicity only pick layers with a dim of 1
        self.test_layer_indices = [
            i
            for i, layer in enumerate(self.model.parameters())
            if len(layer.size()) == 1
        ]

        # Init UID
        self.uid = self.metagraph.hotkeys.index(self.wallet.hotkey.ss58_address)

        # Init Optimizer
        self.opt = Lamb(self.model.parameters(), lr=self.config.neuron.learning_rate)

        # Init Gradient Averager
        self.grad_averager = DTGradientAverager(
            self.model.parameters(),
            dht=self.dht,
            prefix=f"{self.config.neuron.run_id}_grad_averager",
            compression=hivemind.Uniform8BitQuantization(),
            accumulate_grads_on=torch.device("cuda"),
            start=True,
            next_chunk_timeout=30.0,  # TODO Might be cause of timeouterror
        )

        self.loop = asyncio.new_event_loop()
        self._p2p = self.loop.run_until_complete(self.dht.replicate_p2p())
        self.peer_list = self.loop.run_until_complete(self._p2p.list_peers())

        self.peer_id = self.dht.peer_id
        self.get_stub = self.grad_averager.get_stub
        self.serializer = self.grad_averager.serializer

        # Create mapping between uids to peerids
        self.uids_to_peerids = self.loop.run_until_complete(
            map_uid_to_peerid(self, range(0, self.metagraph.n))
        )
        max_retries = 3
        retries = 0

        while all(value is None for value in self.uids_to_peerids.values()) and (
            retries >= max_retries
        ):
            for retries in range(0, max_retries):
                self.uids_to_peerids = self.loop.run_until_complete(
                    map_uid_to_peerid(self, range(0, self.metagraph.n))
                )
                time.sleep(1)
        self.uids_to_peerids[self.uid] = self.dht.peer_id

        # Init All Reduce Variables
        self.all_reduce_timeout = 300
        self.step_scheduled = False
        self.model_upload_retry_limit = 3
        self.model_upload_retry_delay = 10
        self.maximum_steps = 306 * 4

        # Load state from peers if validator is not on latest global epoch
        if self.local_progress.epoch < self.global_progress.epoch:
            load_state_from_peer(self, epoch=self.global_progress.epoch)

        # Start Main Validation Loop
        bt.logging.info("Starting validator loop.")

    def update_local_tracker_state(self, rewards, responses):
        for reward, response in zip(rewards, responses[0]):
            if reward != 0:
                self.local_progress.samples_accumulated += len(response.dataset_indices)
            else:
                continue

    def map_uids_to_peerids(self):
        # Track how recently we updated each uid
        uid_last_checked = dict()

        # The below loop iterates across all miner uids and checks to see
        # if they should be updated.
        while not self.stop_event.is_set():
            try:
                # Get the next uid to check
                next_uid = next(self.miner_iterator)

                # Confirm that we haven't checked it in the last 5 minutes.
                time_diff = (
                    dt.datetime.now() - uid_last_checked[next_uid]
                    if next_uid in uid_last_checked
                    else None
                )

                if time_diff and time_diff < dt.timedelta(minutes=5):
                    # If we have seen it within 5 minutes then sleep until it has been at least 5 minutes.
                    time_to_sleep = (
                        dt.timedelta(minutes=5) - time_diff
                    ).total_seconds()
                    bt.logging.trace(
                        f"Update loop has already processed all UIDs in the last 5 minutes. Sleeping {time_to_sleep} seconds."
                    )
                    time.sleep(time_to_sleep)

                uid_last_checked[next_uid] = dt.datetime.now()

                # Get their hotkey from the metagraph.
                hotkey = self.metagraph.hotkeys[next_uid]

                # Compare metadata and tracker, syncing new model from remote store to local if necessary.
                metadata = bt.extrinsics.serving.get_metadata(
                    self.subtensor, self.config.netuid, self.metagraph.hotkeys[next_uid]
                )

                if not metadata:
                    updated = None
                else:
                    commitment = metadata["info"]["fields"][0]
                    hex_data = commitment[list(commitment.keys())[0]][2:]
                    chain_str = bytes.fromhex(hex_data).decode()
                    updated = PeerID(chain_str)

                if self.uids_to_peerids[next_uid] != updated:
                    bt.logging.trace(
                        f"Updated peerID for UID={next_uid}. Was new = {updated}"
                    )
                    self.uids_to_peerids[next_uid] = updated

            except Exception as e:
                bt.logging.error(
                    f"Error in update loop: {e} \n {traceback.format_exc()}"
                )

        bt.logging.info("Exiting update models loop.")

    def get_learning_rate(self):
        learning_rate_minimum = self.config.neuron.learning_rate * 0.1
        # 1) linear warmup for warmup_steps
        if self.global_progress.epoch < self.config.neuron.warmup_steps:
            return (
                self.config.neuron.learning_rate
                * (self.global_progress.epoch + 1)
                / self.config.neuron.warmup_steps
            )
        # 2) if epoch > lr_decay_iters, return learning_rate_minimum
        if self.global_progress.epoch > self.maximum_steps:
            return learning_rate_minimum
        # 3) if in between, use cosine decay down to min learning rate
        decay_ratio = (self.global_progress.epoch - self.config.neuron.warmup_steps) / (
            self.maximum_steps - self.config.neuron.warmup_steps
        )
        assert 0 <= decay_ratio <= 1
        # coeff starts at 1 and goes to 0
        coeff = 0.5 * (1.0 + math.cos(math.pi * decay_ratio))
        return (learning_rate_minimum + coeff) * (
            self.config.neuron.learning_rate - learning_rate_minimum
        )

    def get_validator_info(self):
        return {
            "block": self.metagraph.block.item(),
            "stake": self.metagraph.stake[self.uid],
            "rank": self.metagraph.ranks[self.uid],
            "vtrust": self.metagraph.validator_trust[self.uid],
            "dividends": self.metagraph.dividends[self.uid],
            "emissions": self.metagraph.emission[self.uid],
        }

    async def load_state_from_miner(self, peer, timeout: Optional[float] = None):
        if timeout is not None:
            timeout = (
                self.next_chunk_timeout
                if self.next_chunk_timeout is not None
                else self.request_timeout
            )

        metadata = None
        logger.info(f"Downloading parameters from peer {peer}")
        try:
            stub = self.get_stub(
                self._p2p,
                peer,
                namespace=self.grad_averager.matchmaking_kwargs["prefix"],
            )
            stream = await stub.rpc_download_state(averaging_pb2.DownloadRequest())
            current_tensor_parts, tensors = [], []

            # TODO merge this with hivemind.compression.deserialize_tensor_stream
            async for message in aiter_with_timeout(stream, timeout=timeout):
                if message.metadata:
                    metadata = self.serializer.loads(message.metadata)
                if message.tensor_part.dtype and current_tensor_parts:
                    # tensor_part.dtype indicates the start of the new tensor, so we should wrap up this one
                    tensors.append(
                        deserialize_torch_tensor(
                            combine_from_streaming(current_tensor_parts)
                        )
                    )
                    current_tensor_parts = []
                current_tensor_parts.append(message.tensor_part)
            if current_tensor_parts:
                tensors.append(
                    deserialize_torch_tensor(
                        combine_from_streaming(current_tensor_parts)
                    )
                )

            if not metadata:
                logger.exception(f"Peer {peer} did not send its state")
                return

            logger.info(f"Finished downloading state from {peer}")
            return metadata, tensors
        except Exception as e:
            logger.exception(f"Failed to download state from {peer} - {repr(e)}")
            return None, None

    async def forward(self):
        return await forward(self)

    def warmup(
        self,
    ):
        warmup(self)


# The main function parses the configuration and runs the validator.
if __name__ == "__main__":
    with Validator() as validator:
        while True:
            time.sleep(5)<|MERGE_RESOLUTION|>--- conflicted
+++ resolved
@@ -29,16 +29,11 @@
 import torch
 from bitarray import bitarray
 from hivemind.compression import deserialize_torch_tensor
-<<<<<<< HEAD
 from hivemind.p2p import PeerID
-=======
-from hivemind.optim.progress_tracker import ProgressTracker
->>>>>>> ad511b46
 from hivemind.proto import averaging_pb2
 from hivemind.utils import get_logger
 from hivemind.utils.asyncio import aiter_with_timeout
 from hivemind.utils.streaming import combine_from_streaming
-from huggingface_hub import list_repo_refs
 from torch_optimizer import Lamb
 from transformers import AutoModelForCausalLM
 
@@ -46,27 +41,13 @@
 from template.base.validator import BaseValidatorNeuron
 from template.data.dataset import SubsetFalconLoader
 from template.utils.gradient_averager import DTGradientAverager
-from template.utils.misc import (
-    AsyncDendritePool,
-    init_dht,
-    load_wandb,
-    setup_logging,
-    warmup,
-)
-<<<<<<< HEAD
-from template.utils.progress_tracker import (
-    GlobalTrainingProgress,
-    LocalTrainingProgress,
-    update_global_tracker_state,
-)
-from template.utils.state_loader import DTStateAverager, load_state_from_peer
-=======
-
-from template.utils.uids import (
-    map_uid_to_peerid,
-)
-
->>>>>>> ad511b46
+from template.utils.misc import (AsyncDendritePool, init_dht, load_wandb,
+                                 setup_logging, warmup)
+from template.utils.progress_tracker import (GlobalTrainingProgress,
+                                             LocalTrainingProgress,
+                                             update_global_tracker_state)
+from template.utils.state_loader import load_state_from_peer
+from template.utils.uids import map_uid_to_peerid
 from template.validator import forward
 
 logger = get_logger(__name__)
