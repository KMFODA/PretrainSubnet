--- conflicted
+++ resolved
@@ -42,11 +42,6 @@
 from transformers import AutoModelForCausalLM
 
 from template.base.validator import BaseValidatorNeuron
-<<<<<<< HEAD
-from template.utils.hivemind import DTGradientAverager, DTStateAverager
-from template.utils.misc import (AsyncDendritePool, init_dht, load_wandb,
-                                 setup_logging)
-=======
 from template.utils.hivemind import (
     DTGradientAverager,
     DTStateAverager,
@@ -62,7 +57,6 @@
     warmup,
     update_global_tracker_state,
 )
->>>>>>> 94788530
 from template.validator import forward
 
 logger = get_logger(__name__)
@@ -75,30 +69,6 @@
         bt.logging.info("load_state()")
         self.load_state()
 
-<<<<<<< HEAD
-        init_dht(self)
-        num_peers = 0
-        while num_peers == 0:
-            # Init DHT
-            init_dht(self)
-
-            # Init Tracker
-            self.tracker = ProgressTracker(
-                dht=self.dht,
-                prefix=f"{self.config.neuron.run_id}",
-                target_batch_size=self.config.neuron.global_batch_size_train,
-                start=True,
-            )
-            time.sleep(3)
-            num_peers = self.tracker.global_progress.num_peers
-
-            bt.logging.info(
-                f"Number of connected peers after initialising the DHT is {num_peers}"
-            )
-            if num_peers == 0:
-                bt.logging.info("Re-initialising the DHT")
-            break
-=======
         # Init Dendrite Pool
         self.dendrite_pool = AsyncDendritePool(
             wallet=self.wallet, metagraph=self.metagraph
@@ -118,21 +88,12 @@
         bt.logging.info(
             f"Number of connected peers after initialising the DHT is {self.tracker.global_progress.num_peers }"
         )
->>>>>>> 94788530
 
         # Init Wandb
         if not self.config.neuron.dont_wandb_log:
             self.wandb = load_wandb(
                 self, self.config, self.wallet, "validator", str(self.dht.peer_id)
             )
-<<<<<<< HEAD
-
-        # Init Dendrite Pool
-        self.dendrite_pool = AsyncDendritePool(
-            wallet=self.wallet, metagraph=self.metagraph
-        )
-=======
->>>>>>> 94788530
 
         # Init Dataset
         dataset_length = 968000015
@@ -167,23 +128,9 @@
             # reuse_grad_buffers=True,
             accumulate_grads_on=torch.device("cuda"),
             start=True,
-            next_chunk_timeout=30.0,
-<<<<<<< HEAD
-            auxiliary=True,
-        )
-
-        # Init Tracker
-        self.tracker = ProgressTracker(
-            dht=self.dht,
-            prefix=f"{self.config.neuron.run_id}",
-            target_batch_size=self.config.neuron.global_batch_size_train,
-            start=True,
-        )
-
-=======
-        )
-
->>>>>>> 94788530
+            next_chunk_timeout=30.0, #TODO Might be cause of timeouterror
+        )
+
         # Init State Averager
         self.state_averager = DTStateAverager(
             optimizer=self.opt,
@@ -219,10 +166,7 @@
         )
         max_retries = 3
         retries = 0
-<<<<<<< HEAD
-
-=======
->>>>>>> 94788530
+
         while all(value is None for value in self.uids_to_peerids.values()) and (
             retries >= max_retries
         ):
@@ -238,8 +182,6 @@
         # self.update_thread = threading.Thread(target=self.map_uids_to_peerids, daemon=True)
         # self.update_thread.start()
 
-<<<<<<< HEAD
-=======
         # Warmup DHT
         if self.tracker.global_progress.num_peers == 0:
             bt.logging.info(
@@ -253,7 +195,6 @@
         ) and (self.model_hf_tag < self.tracker.global_progress.epoch):
             load_state_from_peer(self, epoch=self.tracker.global_progress.epoch)
 
->>>>>>> 94788530
         # Start Main Validation Loop
         bt.logging.info("Starting validator loop.")
 
