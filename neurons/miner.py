# The MIT License (MIT)
# Copyright © 2023 Yuma Rao
# Copyright © 2023 KMFODA

# Permission is hereby granted, free of charge, to any person obtaining a copy of this software and associated
# documentation files (the “Software”), to deal in the Software without restriction, including without limitation
# the rights to use, copy, modify, merge, publish, distribute, sublicense, and/or sell copies of the Software,
# and to permit persons to whom the Software is furnished to do so, subject to the following conditions:

# The above copyright notice and this permission notice shall be included in all copies or substantial portions of
# the Software.

# THE SOFTWARE IS PROVIDED “AS IS”, WITHOUT WARRANTY OF ANY KIND, EXPRESS OR IMPLIED, INCLUDING BUT NOT LIMITED TO
# THE WARRANTIES OF MERCHANTABILITY, FITNESS FOR A PARTICULAR PURPOSE AND NONINFRINGEMENT. IN NO EVENT SHALL
# THE AUTHORS OR COPYRIGHT HOLDERS BE LIABLE FOR ANY CLAIM, DAMAGES OR OTHER LIABILITY, WHETHER IN AN ACTION
# OF CONTRACT, TORT OR OTHERWISE, ARISING FROM, OUT OF OR IN CONNECTION WITH THE SOFTWARE OR THE USE OR OTHER
# DEALINGS IN THE SOFTWARE.

import asyncio
import os
import random
import time
import typing

os.environ["NEST_ASYNCIO"] = "0"
import copy

import bittensor as bt
import numpy as np
import torch
from bitarray import bitarray
<<<<<<< HEAD
from bitsandbytes.optim import LAMB8bit
=======
>>>>>>> 8b88cd77
from transformers import AutoModelForCausalLM
import copy
import numpy as np
import threading

# Bittensor Miner Template:
import distributed_training
import hivemind
from distributed_training import __spec_version__, __version__
from distributed_training.base.miner import BaseMinerNeuron
from distributed_training.data.dataset import DataLoader
from distributed_training.utils.gradient_averager import (
    DTGradientAverager,
)
from distributed_training.utils.state_loader import (
    load_state_from_peer,
    ModelLoadingManager,
)

from distributed_training.utils.chain import log_peerid_to_chain
from distributed_training.utils.gradient_averager import DTGradientAverager
from distributed_training.utils.misc import (
    init_dht,
    load_wandb,
    setup_logging,
)
from distributed_training.utils.progress_tracker import (
    GlobalTrainingProgress,
    LocalTrainingProgress,
    get_global_epoch,
)
from bitsandbytes.optim import LAMB
from distributed_training import __version__, __spec_version__

from huggingface_hub import hf_hub_download

# GPU optimizations.
torch.backends.cudnn.benchmark = True
torch.backends.cuda.matmul.allow_tf32 = True
torch.backends.cudnn.allow_tf32 = True

# Seeds
torch.manual_seed(42)
torch.cuda.manual_seed(42)


class Miner(BaseMinerNeuron):
    def __init__(self, config=None):
        super(Miner, self).__init__(config=config)

        # Init Logging
        setup_logging(
            network=self.config.subtensor.network,
            netuid=self.config.netuid,
            hotkey=self.wallet.hotkey.ss58_address,
            version=__version__,
            spec_version=__spec_version__,
            run_id=None,
            ip=(
                self.config.axon.ip
                if self.config.axon.ip != "[::]"
                else bt.utils.networking.get_external_ip()
            ),
            port=self.config.axon.port,
            uid=self.metagraph.hotkeys.index(self.wallet.hotkey.ss58_address),
            neuron_type="miner",
        )

        # Init DHT
        init_dht(self)

        # Init Local & Global Progress
        self.local_progress = LocalTrainingProgress(
            peer_id=self.dht.peer_id.to_bytes(),
            epoch=0,
            samples_accumulated=0,
            samples_per_second=0.0,
            time=0.0,
            client_mode=False,
        )
        self.global_progress = GlobalTrainingProgress(epoch=0, samples_accumulated=0)
        self.global_progress.epoch = get_global_epoch(self)
        self.local_progress.epoch = self.global_progress.epoch

        # Init Device & Model
        self.device = self.config.neuron.device
        if self.global_progress.epoch is None:
            bt.logging.error(
                f"Model Tag Is None. Make Sure You Are Using The Correct Model Name"
            )
        self.model = (
            AutoModelForCausalLM.from_pretrained(
                self.config.neuron.model_name,
                revision=str(self.global_progress.epoch),
                trust_remote_code=True,
            )
            if self.global_progress.epoch
            else AutoModelForCausalLM.from_pretrained(
                self.config.neuron.model_name, trust_remote_code=True
            )
        )

        # Move the model to the appropriate device
        self.model = self.model.to(self.device)

        # Init UID
        self.uid = self.metagraph.hotkeys.index(self.wallet.hotkey.ss58_address)

        # Init Optimizer
        self.learning_rate_maximum = 6e-4
        self.weight_decay = 0.1
        param_dict = {pn: p for pn, p in self.model.named_parameters()}
        param_dict = {pn: p for pn, p in param_dict.items() if p.requires_grad}
        # create optim groups. Any parameters that is 2D will be weight decayed, otherwise no.
        # i.e. all weight tensors in matmuls + embeddings decay, all biases and layernorms don't.
        decay_params = [p for n, p in param_dict.items() if p.dim() >= 2]
        nodecay_params = [p for n, p in param_dict.items() if p.dim() < 2]
        optim_groups = [
            {"params": decay_params, "weight_decay": self.weight_decay},
            {"params": nodecay_params, "weight_decay": 0.0},
        ]
<<<<<<< HEAD
        self.opt = LAMB8bit(
            optim_groups, lr=self.learning_rate_maximum, betas=(0.9, 0.95), eps=1e-8
        )
=======
        # Try to load optimizer state if it exists
        try:
            optimizer_state = torch.load(
                hf_hub_download(
                    repo_id=self.config.neuron.model_name,
                    filename="optimizer.pt",
                    revision=str(self.global_progress.epoch),
                ),
                weights_only=True,
                map_location="cpu",
            )

            self.opt = LAMB(
                optim_groups,
                lr=optimizer_state["learning_rate"],
                betas=(0.9, 0.95),
                eps=1e-8,
            )

            self.opt.load_state_dict(optimizer_state["optimizer_state_dict"])

            del param_dict, decay_params, nodecay_params, optim_groups, optimizer_state

            bt.logging.info(
                f"Successfully loaded optimizer state for epoch {self.global_progress.epoch}"
            )

        except Exception as e:
            bt.logging.warning(
                f"No optimizer state found or failed to load: {str(e)}. Initializing fresh optimizer."
            )
            # Initialize fresh optimizer
            self.opt = LAMB(
                optim_groups,
                lr=self.learning_rate_maximum,
                betas=(0.9, 0.95),
                eps=1e-8,
            )
>>>>>>> 8b88cd77

        # Init Gradient Averager
        self.all_reduce_timeout = 360
        self.grad_averager = DTGradientAverager(
            self.model.parameters(),
            dht=self.dht,
            prefix=f"{self.config.neuron.run_id}_grad_averager",
            compression=hivemind.Uniform8BitQuantization(),
            state_compression=hivemind.Uniform8BitQuantization(),
            accumulate_grads_on=torch.device(self.device),
            start=True,
            min_group_size=self.config.neuron.min_group_size,
            min_matchmaking_time=30.0,
            request_timeout=10.0,
            next_chunk_timeout=45.0,
            allreduce_timeout=self.all_reduce_timeout - 30.0 - 15.0,
        )

        self.loop = asyncio.new_event_loop()
        self._p2p = self.loop.run_until_complete(self.dht.replicate_p2p())
        self.peer_list = self.loop.run_until_complete(self._p2p.list_peers())

        # Create mapping between uids to peerids
        self.uids_to_peerids = {uid: None for uid in self.metagraph.uids.tolist()}

        # Load dataset
        self.dataset_loader = ()
        dataset_length = DataLoader.max_pages
        self.dataset_indices = bitarray(dataset_length)

        # Init Wandb
        if not self.config.neuron.dont_wandb_log:
            self.wandb = load_wandb(
                self, self.config, self.wallet, "miner", str(self.dht.peer_id)
            )

        # Init model_loading_manager
        self.model_loading_manager = ModelLoadingManager()

        # Load state from peers if miner is not on latest global epoch
        if self.local_progress.epoch != self.global_progress.epoch:
            load_state_from_peer(self, epoch=self.global_progress.epoch)

        # Init Tracking event
        self.event = {}

        # Init background threads
        self.stop_event = threading.Event()

        self.update_model_thread = threading.Thread(
            target=self.load_latest_model, daemon=True
        )
        self.update_model_thread.start()

        # Log PeerID to chain
        bt.logging.info("Logging PeerID to chain")
        log_peerid_to_chain(self)

    def start_dataloader_thread(self):
        """Start a new dataloader thread if the previous one is finished"""
        if hasattr(self, "dataloader_thread") and self.dataloader_thread.is_alive():
            self.dataloader_thread.join()

        self.dataloader_thread = threading.Thread(
            target=self.load_dataloader, daemon=True
        )
        self.dataloader_thread.start()

    def is_dataloader_thread_alive(self):
        """Check if dataloader thread is alive"""
        return hasattr(self, "dataloader_thread") and self.dataloader_thread.is_alive()

    def load_latest_model(self):
        while not self.stop_event.is_set():
            # Skip checking if we're currently loading
            if self.model_loading_manager.is_loading:
                time.sleep(5)  # Short sleep before checking again
                continue

            self.global_progress.epoch = get_global_epoch(self)

            if self.global_progress.epoch is None:
                time.sleep(30)
                continue

            if (
                self.global_progress.epoch
                == self.model_loading_manager.last_loaded_epoch
                and self.global_progress.epoch == self.local_progress.epoch
            ):
                time.sleep(30)
                continue

            needs_update = (
                self.local_progress.epoch < self.global_progress.epoch
                or sum(
                    np.isnan(
                        [layer for layer in self.model.parameters()][-2][-10:].tolist()
                    )
                )
                > 1
            )

            if needs_update:
                bt.logging.info(
                    f"Local Epoch {self.local_progress.epoch} Behind Global Epoch {self.global_progress.epoch}. Loading Latest Model State."
                )
                if not self.model_loading_manager.is_loading:
                    load_state_from_peer(self, epoch=self.global_progress.epoch)
            else:
                time.sleep(30)

    def load_dataloader(self):
        bt.logging.info("DataLoader initialisation started")
        print("DataLoader initialisation started")
        search_start = random.choice(
            range(
                len(self.dataset_indices)
                - self.config.neuron.training_examples_per_miner
                + 1
            )
        )
        start = self.dataset_indices.index(
            bitarray("0" * self.config.neuron.training_examples_per_miner), search_start
        )
        self.group = [
            i
            for i in range(
                start, start + self.config.neuron.training_examples_per_miner
            )
        ]

        self.dataset_indices[self.group] = True

        # Create Dataloader
        self.dataloader = DataLoader(
            batch_size=self.config.neuron.local_batch_size_train,
            sequence_length=1024,
            rows=self.group,
        )

    def get_miner_info(self):
        return {
            "block": self.metagraph.block.item(),
            "stake": self.metagraph.stake[self.uid],
            "trust": self.metagraph.trust[self.uid],
            "consensus": self.metagraph.consensus[self.uid],
            "incentive": self.metagraph.incentive[self.uid],
            "emissions": self.metagraph.emission[self.uid],
        }

    async def is_alive(
        self, synapse: distributed_training.protocol.IsAlive
    ) -> distributed_training.protocol.IsAlive:
        bt.logging.info("Responded to be Active")
        synapse.completion = "True"
        synapse.epoch = self.local_progress.epoch
        return synapse

    async def all_reduce(
        self, synapse: distributed_training.protocol.AllReduce
    ) -> distributed_training.protocol.AllReduce:
        bt.logging.info("Received All Reduce Call")

        # Wait for model to load if it is currently loading
        while self.model_loading_manager.is_loading:
            time.sleep(1)

        failed_gradient_all_reduce = False

        # Set to True to avoid state loading during allreduce
        self.model_loading_manager.set_loading_state(True)

        # Update the gradient averaging kwargs
        if synapse.next_chunk_timeout is not None:
            self.grad_averager.next_chunk_timeout = synapse.next_chunk_timeout
            self.grad_averager.allreduce_kwargs[
                "sender_timeout"
            ] = self.grad_averager.next_chunk_timeout
            self.grad_averager.allreduce_kwargs["reducer_timeout"] = (
                self.grad_averager.next_chunk_timeout * 2
            )
        if synapse.all_reduce_timeout is not None:
            self.grad_averager._allreduce_timeout = synapse.all_reduce_timeout
        if synapse.min_group_size is not None:
            self.grad_averager.matchmaking_kwargs[
                "min_group_size"
            ] = synapse.min_group_size
        if synapse.request_timeout is not None:
            self.grad_averager.matchmaking_kwargs[
                "request_timeout"
            ] = synapse.request_timeout
        if synapse.min_matchmaking_time is not None:
            self.grad_averager.matchmaking_kwargs[
                "min_matchmaking_time"
            ] = synapse.min_matchmaking_time

        # # Update mapping of uids to peerids
        try:
            gradient_averaging_step = self.grad_averager.step(
                timeout=(synapse.timeout - 20),
                wait=False,
                gather=self.local_progress.samples_accumulated,
            )
            start_time = time.perf_counter()

            while (gradient_averaging_step.done() is False) and (
                (time.perf_counter() - start_time) <= synapse.timeout
            ):
                time.sleep(1)

            if gradient_averaging_step.done():
                with self.grad_averager.use_averaged_gradients():  # this will fill param.grads with aggregated gradients
                    bt.logging.info("Model Weights Before Optimizer Step")
                    current_model_weights_sample = copy.copy(
                        [layer for layer in self.model.parameters()][-2][-10:].tolist()
                    )
                    bt.logging.info(current_model_weights_sample)

                    bt.logging.info("Model Gradients Before Clipping")
                    # Copy gradients
                    gradients = tuple(
                        (
                            param.grad.detach().cpu().clone()
                            if param.grad is not None
                            else torch.zeros_like(param)
                        )
                        for param in self.model.parameters()
                    )
                    bt.logging.info(gradients[-1][-10:].tolist())

                    bt.logging.info("Clipping Grads")
                    torch.nn.utils.clip_grad_norm_(self.model.parameters(), 1.0)

                    bt.logging.info(
                        "Model Gradients After Clipping Before Optimizer Step"
                    )
                    # Copy gradients
                    gradients = tuple(
                        (
                            param.grad.detach().cpu().clone()
                            if param.grad is not None
                            else torch.zeros_like(param)
                        )
                        for param in self.model.parameters()
                    )
                    bt.logging.info(gradients[-1][-10:].tolist())

                    if synapse.learning_rate is not None:
                        bt.logging.info(
                            f"Updating Optimizer Learning Rate To: {synapse.learning_rate}"
                        )
                        for param_group in self.opt.param_groups:
                            param_group["lr"] = synapse.learning_rate

                    bt.logging.info("Performing Optimizer Step")
                    self.opt.step()

                    # Reset gradient buffers
                    self.grad_averager.reset_accumulated_grads_()

                # Set back to false to allow state loading
                self.model_loading_manager.set_loading_state(False)

                bt.logging.info("Model Weights After Optimizer Step")
                new_model_weights_sample = copy.copy(
                    [layer for layer in self.model.parameters()][-2][-10:].tolist()
                )
                bt.logging.info(new_model_weights_sample)

                if new_model_weights_sample == current_model_weights_sample:
                    bt.logging.info(
                        "Averaging Failed. Model Weights Haven't Changed. Loading Latest Model State."
                    )
                    failed_gradient_all_reduce = True
                    load_state_from_peer(self, epoch=self.local_progress.epoch + 1)

                elif sum(np.isnan(new_model_weights_sample)) > 1:
                    bt.logging.info(
                        "Averaging Failed. Model Weights Corrupted With NaNs After Running The Optimizer Step. Loading Latest Model State."
                    )
                    failed_gradient_all_reduce = True
                    state_loaded = load_state_from_peer(
                        self, epoch=self.local_progress.epoch + 1
                    )
                    if not state_loaded:
                        state_loaded = load_state_from_peer(
                            self, epoch=self.local_progress.epoch
                        )

                else:
                    # Update local progress
                    self.local_progress.epoch += 1
                    self.local_progress.samples_accumulated = 0
                    synapse.completion = "True"

            else:
                bt.logging.info("Averaging Failed. Loading Latest Model State.")
                failed_gradient_all_reduce = True
                # Set back to false to allow state loading
                self.model_loading_manager.set_loading_state(False)
                load_state_from_peer(self)

        except Exception as e:
            bt.logging.info(
                f"Gradient Averaging Step Failed With Error: {e}. Loading Latest Model State."
            )
            failed_gradient_all_reduce = True
            self.global_progress.epoch = get_global_epoch(self)
            # Set back to false to allow state loading
            self.model_loading_manager.set_loading_state(False)
            load_state_from_peer(self, epoch=self.global_progress.epoch)
            synapse.completion = "False"

        if failed_gradient_all_reduce:
            gradient_averaging_step.cancel()
            bt.logging.info("Gradient Step Cancelled")
            with self.grad_averager.use_averaged_gradients():
                self.opt.zero_grad()
            bt.logging.info("Optimizer Gradients Zeroed")

        return synapse

    async def forward(
        self, synapse: distributed_training.protocol.Train
    ) -> distributed_training.protocol.Train:
        """
        Processes the incoming 'Train' synapse by performing a training run

        Args:
            synapse (template.protocol.Train): The synapse object containing the 'dataset_indices' data.

        Returns:
            template.protocol.Train: The synapse object with the 'loss' field set to models loss.
        """
        timeout: float = synapse.timeout
        start_time: float = time.perf_counter()

        self.global_progress.epoch = get_global_epoch(self)

        # Wait for model to load if it is currently loading
        while self.model_loading_manager.is_loading:
            time.sleep(1)

        # Load the latest model if self.local_progress.epoch != self.global_progress.epoch
        if (self.local_progress.epoch != self.global_progress.epoch) or (
            sum(
                np.isnan(
                    [layer for layer in self.model.parameters()][-2][-10:].tolist()
                )
            )
            > 1
        ):
            bt.logging.info(
                f"Local Epoch {self.local_progress.epoch} Behind Global Epoch {self.global_progress.epoch}. Loading Latest Model State."
            )
            load_state_from_peer(self, epoch=self.global_progress.epoch)

        # Start dataloader
        search_start = random.choice(
            range(
                len(self.dataset_indices)
                - self.config.neuron.training_examples_per_miner
                + 1
            )
        )
        start = self.dataset_indices.index(
            bitarray("0" * self.config.neuron.training_examples_per_miner), search_start
        )
        group = [
            i
            for i in range(
                start, start + self.config.neuron.training_examples_per_miner
            )
        ]

        self.dataset_indices[group] = True

        # Create Dataloader
        dataloader = DataLoader(
            batch_size=self.config.neuron.local_batch_size_train,
            sequence_length=1024,
            rows=group,
        )

        synapse.batch_size = self.config.neuron.local_batch_size_train

        total_loss = 0
        gradient_sum_list = []

        target_param = list(self.model.parameters())[synapse.gradient_test_index]

        # Training loop
        for index, batch in enumerate(dataloader):
            # Extract inputs and labels
            inputs = batch[0].to(self.device)
            labels = batch[1].to(self.device)

            # Zero Gradients
            self.opt.zero_grad()

            # Forward pass
            with torch.autocast(device_type="cuda", dtype=torch.bfloat16):
                outputs = self.model(input_ids=inputs, labels=labels)
                loss = outputs[1]

            # Accumulate Total Loss
            total_loss += loss.detach().item()

            # Backward Pass
            loss.backward()

            # Accumulate Gradients
            self.grad_averager.accumulate_grads_(batch_size=inputs.size(0))

            # Update Tracker
            self.local_progress.samples_accumulated += inputs.size(0)

            # Extract gradient for the test_layer_index
            gradient = target_param.grad.detach()

            gradient_sum_list.append(torch.sum(torch.abs(gradient)).item())

            # Log accumulation status
            bt.logging.info(f"Index: {index} | Loss: {loss.detach().item():.2f}")

        if synapse.gradient_test_index >= len(gradient):
            bt.logging.error(
                f"Request Received From A Validator Running {synapse.model_name} Whilst Current Miner Is Running {self.model.name_or_path}."
            )
            synapse.model_name = self.model.name_or_path
            return synapse

        # Store the list of gradient sums and projected gradients in the synapse
        synapse.gradient_sums = gradient_sum_list

        average_loss = total_loss / (index + 1)
        synapse.loss = average_loss
        synapse.dataset_indices = group

        if not self.config.neuron.dont_wandb_log:
            self.event.update(
                {
                    "loss": synapse.loss,
                    "local_epoch": self.local_progress.epoch,
                    "global_epoch": self.global_progress.epoch,
                    "steps": index,
                }
            )

        if time.perf_counter() - start_time > timeout:
            bt.logging.error(
                f"Timed out responding to request from {synapse.dendrite.hotkey}. Try decreasing config.neuron.training_examples_per_miner or upgrading to a faster GPU."
            )
        else:
            bt.logging.info(
                f"Succesfully responded to request from {synapse.dendrite.hotkey} in {time.perf_counter() - start_time} seconds."
            )

        return synapse

    def warmup(
        self,
    ):
        (self)

    async def blacklist_base(self, synapse) -> typing.Tuple[bool, str]:
        """
        Determines whether an incoming request should be blacklisted and thus ignored. Your implementation should
        define the logic for blacklisting requests based on your needs and desired security parameters.

        Blacklist runs before the synapse data has been deserialized (i.e. before synapse.data is available).
        The synapse is instead contructed via the headers of the request. It is important to blacklist
        requests before they are deserialized to avoid wasting resources on requests that will be ignored.

        Args:
            synapse (template.protocol.Train): A synapse object constructed from the headers of the incoming request.

        Returns:
            Tuple[bool, str]: A tuple containing a boolean indicating whether the synapse's hotkey is blacklisted,
                            and a string providing the reason for the decision.

        This function is a security measure to prevent resource wastage on undesired requests. It should be enhanced
        to include checks against the metagraph for entity registration, validator status, and sufficient stake
        before deserialization of synapse data to minimize processing overhead.

        Example blacklist logic:
        - Reject if the hotkey is not a registered entity within the metagraph.
        - Consider blacklisting entities that are not validators or have insufficient stake.

        In practice it would be wise to blacklist requests from entities that are not validators, or do not have
        enough stake. This can be checked via metagraph.S and metagraph.validator_permit. You can always attain
        the uid of the sender via a metagraph.hotkeys.index( synapse.dendrite.hotkey ) call.

        Otherwise, allow the request to be processed further.
        """
        hotkey = synapse.dendrite.hotkey
        synapse_type = type(synapse).__name__

        uid = None
        axon = None
        for _uid, _axon in enumerate(self.metagraph.axons):
            if _axon.hotkey == hotkey:
                uid = _uid
                axon = _axon
                break

        if uid is None:
            bt.logging.trace(
                f"Blacklisting unrecognized hotkey: {synapse.dendrite.hotkey}"
            )
            return (
                True,
                f"Blacklisted a non registered hotkey's {synapse_type} request from {hotkey}",
            )

        if self.config.blacklist.force_validator_permit and (
            not self.config.blacklist.allow_non_registered
        ):
            # Check stake if uid is recognize
            tao = self.metagraph.neurons[uid].stake.tao
            if tao < self.config.neuron.vpermit_tao_limit:
                return (
                    True,
                    f"Blacklisted a low stake {synapse_type} request: {tao} < {self.config.neuron.vpermit_tao_limit} from {hotkey}",
                )

        if synapse.dendrite.hotkey not in self.metagraph.hotkeys:
            # Ignore requests from unrecognized entities.
            bt.logging.trace(
                f"Blacklisting unrecognized hotkey {synapse.dendrite.hotkey}"
            )
            return True, "Unrecognized hotkey"

        bt.logging.trace(
            f"Not Blacklisting recognized hotkey {synapse.dendrite.hotkey}"
        )
        return False, "Hotkey recognized!"

    async def blacklist_is_alive(
        self, synapse: distributed_training.protocol.IsAlive
    ) -> typing.Tuple[bool, str]:
        blacklist = await self.blacklist_base(synapse)
        bt.logging.debug(blacklist[1])
        return blacklist

    async def blacklist_all_reduce(
        self, synapse: distributed_training.protocol.AllReduce
    ) -> typing.Tuple[bool, str]:
        blacklist = await self.blacklist_base(synapse)
        bt.logging.debug(blacklist[1])
        return blacklist

    async def blacklist_train(
        self, synapse: distributed_training.protocol.Train
    ) -> typing.Tuple[bool, str]:
        blacklist = await self.blacklist_base(synapse)
        bt.logging.info(blacklist[1])
        return blacklist

    async def priority_base(
        self, synapse: distributed_training.protocol.Train
    ) -> float:
        """
        The priority function determines the order in which requests are handled. More valuable or higher-priority
        requests are processed before others. You should design your own priority mechanism with care.

        This implementation assigns priority to incoming requests based on the calling entity's stake in the metagraph.

        Args:
            synapse (template.protocol.Train): The synapse object that contains metadata about the incoming request.

        Returns:
            float: A priority score derived from the stake of the calling entity.

        Miners may recieve messages from multiple entities at once. This function determines which request should be
        processed first. Higher values indicate that the request should be processed first. Lower values indicate
        that the request should be processed later.

        Example priority logic:
        - A higher stake results in a higher priority value.
        """
        caller_uid = self.metagraph.hotkeys.index(
            synapse.dendrite.hotkey
        )  # Get the caller index.
        prirority = float(
            self.metagraph.S[caller_uid]
        )  # Return the stake as the priority.
        bt.logging.trace(
            f"Prioritizing {synapse.dendrite.hotkey} with value: ", prirority
        )
        return prirority


# This is the main function, which runs the miner.
if __name__ == "__main__":
    with Miner() as miner:
        while True:
            bt.logging.info("Miner running...", time.time())
            time.sleep(5)<|MERGE_RESOLUTION|>--- conflicted
+++ resolved
@@ -29,10 +29,7 @@
 import numpy as np
 import torch
 from bitarray import bitarray
-<<<<<<< HEAD
 from bitsandbytes.optim import LAMB8bit
-=======
->>>>>>> 8b88cd77
 from transformers import AutoModelForCausalLM
 import copy
 import numpy as np
@@ -64,7 +61,6 @@
     LocalTrainingProgress,
     get_global_epoch,
 )
-from bitsandbytes.optim import LAMB
 from distributed_training import __version__, __spec_version__
 
 from huggingface_hub import hf_hub_download
@@ -154,11 +150,6 @@
             {"params": decay_params, "weight_decay": self.weight_decay},
             {"params": nodecay_params, "weight_decay": 0.0},
         ]
-<<<<<<< HEAD
-        self.opt = LAMB8bit(
-            optim_groups, lr=self.learning_rate_maximum, betas=(0.9, 0.95), eps=1e-8
-        )
-=======
         # Try to load optimizer state if it exists
         try:
             optimizer_state = torch.load(
@@ -171,7 +162,7 @@
                 map_location="cpu",
             )
 
-            self.opt = LAMB(
+            self.opt = LAMB8bit(
                 optim_groups,
                 lr=optimizer_state["learning_rate"],
                 betas=(0.9, 0.95),
@@ -191,13 +182,12 @@
                 f"No optimizer state found or failed to load: {str(e)}. Initializing fresh optimizer."
             )
             # Initialize fresh optimizer
-            self.opt = LAMB(
+            self.opt = LAMB8bit(
                 optim_groups,
                 lr=self.learning_rate_maximum,
                 betas=(0.9, 0.95),
                 eps=1e-8,
             )
->>>>>>> 8b88cd77
 
         # Init Gradient Averager
         self.all_reduce_timeout = 360
