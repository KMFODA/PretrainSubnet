# The MIT License (MIT)
# Copyright © 2023 Yuma Rao
# Copyright © 2023 KMFODA

# Permission is hereby granted, free of charge, to any person obtaining a copy of this software and associated
# documentation files (the “Software”), to deal in the Software without restriction, including without limitation
# the rights to use, copy, modify, merge, publish, distribute, sublicense, and/or sell copies of the Software,
# and to permit persons to whom the Software is furnished to do so, subject to the following conditions:

# The above copyright notice and this permission notice shall be included in all copies or substantial portions of
# the Software.

# THE SOFTWARE IS PROVIDED “AS IS”, WITHOUT WARRANTY OF ANY KIND, EXPRESS OR IMPLIED, INCLUDING BUT NOT LIMITED TO
# THE WARRANTIES OF MERCHANTABILITY, FITNESS FOR A PARTICULAR PURPOSE AND NONINFRINGEMENT. IN NO EVENT SHALL
# THE AUTHORS OR COPYRIGHT HOLDERS BE LIABLE FOR ANY CLAIM, DAMAGES OR OTHER LIABILITY, WHETHER IN AN ACTION
# OF CONTRACT, TORT OR OTHERWISE, ARISING FROM, OUT OF OR IN CONNECTION WITH THE SOFTWARE OR THE USE OR OTHER
# DEALINGS IN THE SOFTWARE.

import hivemind
import time
import pickle
import typing
from functools import partial
import bittensor as bt
import requests
from ipaddress import ip_address
# Bittensor Miner Template:
import template

# import base miner class which takes care of most of the boilerplate
from template.base.miner import BaseMinerNeuron
from template.utils.misc import load_wandb

import bittensor as bt
import torch
import asyncio

from datasets import load_dataset
import hivemind
from hivemind.optim.state_averager import LRSchedulerBase
from hivemind import DHT, Optimizer, utils
from torch.utils.data import DataLoader
from tqdm import tqdm
import transformers
from transformers.trainer import Trainer
from transformers import (
    AutoModelForCausalLM,
    AutoTokenizer,
    default_data_collator,
    TrainerCallback,
    TrainingArguments,
    )

# Global variables
forward_event = False
dataset_indices = None
validation_loss = 0

class NoOpScheduler(LRSchedulerBase):
    """Dummy scheduler for transformers.Trainer. The real scheduler is defined in Optimizer.scheduler"""

    def get_lr(self):
        return [group["lr"] for group in self.optimizer.param_groups]

    def print_lr(self, *args, **kwargs):
        if self.optimizer.scheduler:
            return self.optimizer.scheduler.print_lr(*args, **kwargs)

    def step(self):
        self._last_lr = self.get_lr()

    def state_dict(self):
        return {}

    def load_state_dict(self, *args, **kwargs):
        bt.logging.debug("Called NoOpScheduler.load_state_dict")

class CustomValidationCallback(TrainerCallback):
    def __init__(
        self,
        dht: DHT,
        optimizer: Optimizer,
        model: torch.nn.Module,
        trainer: Trainer,
        #local_public_key: bytes,
        #statistics_expiration: float,
        #backup_every_steps: int,
    ):
        super().__init__()
        self.model = model
        self.dht, self.optimizer = dht, optimizer
        self.trainer = trainer
        #self.local_public_key = local_public_key
        #self.statistics_expiration = statistics_expiration
        self.last_reported_collaboration_step = -1
        self.samples = 0
        self.steps = 0
        self.loss = 0
        self.total_samples_processed = 0
        #self.backup_every_steps = backup_every_steps
        self.latest_backup = self.backup_state()
        
    def on_train_begin(
        self, args: TrainingArguments, state: transformers.TrainerState, control: transformers.TrainerControl, **kwargs
    ):
        bt.logging.info("Loading state from peers")
        self.optimizer.load_state_from_peers()
    
    def on_step_end(
        self, args: TrainingArguments, state: transformers.TrainerState, control: transformers.TrainerControl, **kwargs
    ):
        control.should_log = True
        if not self.params_are_finite():
            self.restore_from_backup(self.latest_backup)
            return control
        
        global forward_event
        global dataset_indices
        global validation_loss
        if forward_event:
            # Select dataset indices for validation
            specific_subset_dataset = self.trainer.train_dataset.select(dataset_indices)

            # Replace the trainer's evaluation dataset
            self.trainer.eval_dataset = specific_subset_dataset

            # Run validation and capture loss
            eval_result = self.trainer.evaluate()
            validation_loss = eval_result['eval_loss']

            # Reset flag
            forward_event = False
        
        return control
    
    @torch.no_grad()
    def params_are_finite(self):
        for param in self.model.parameters():
            if not torch.all(torch.isfinite(param)):
                return False
        return True

    @torch.no_grad()
    def backup_state(self) -> bytes:
        return pickle.dumps({"model": self.model.state_dict(), "optimizer": self.optimizer.state_dict()})

    @torch.no_grad()
    def restore_from_backup(self, backup: bytes):
        state = pickle.loads(backup)
        self.model.load_state_dict(state["model"])
        self.optimizer.load_state_dict(state["optimizer"])
            
            
class Miner(BaseMinerNeuron):
    def __init__(self, config=None):
        super(Miner, self).__init__(config=config)
        
        # Init device
        self.device = self.config.neuron.device
        
        use_google_dns = True
        if use_google_dns:
            request = requests.get("https://api.ipify.org")
            request.raise_for_status()

            address = request.text
            print(f"Received public IP address of this machine: {address}")
            version = ip_address(address).version
            announce_maddrs = [f"/ip{version}/{address}/tcp/8009"]
    
        # Init DHT
        dht = hivemind.DHT(
            initial_peers=[
                "/ip4/54.80.217.105/tcp/8008/p2p/12D3KooWMn1xWT1j4zHk8pjDA9kpqp6penpFCFM7SW46JtNMunKi"], 
            host_maddrs=[f"/ip4/0.0.0.0/tcp/8009", 
                        f"/ip4/0.0.0.0/udp/8009/quic"],
            announce_maddrs = announce_maddrs,
            start=True)
        
        utils.log_visible_maddrs(dht.get_visible_maddrs(), only_p2p=True)

        # Init model
        self.model = AutoModelForCausalLM.from_pretrained(self.config.neuron.model_name)
        
        # Move the model to the appropriate device
        self.model = self.model.to(self.device)

        # Set up a decentralized optimizer that will average with peers in background
        opt = torch.optim.AdamW(self.model.parameters(), lr = self.config.neuron.lr)
        optimizer = hivemind.Optimizer(
            dht=dht,                    # use a DHT that is connected with other peers
            run_id=self.config.neuron.run_id,        # unique identifier of this collaborative run
            scheduler=partial(torch.optim.lr_scheduler.LambdaLR, lr_lambda=lambda t: 1.0 / max(1, t)),
            batch_size_per_step=1,     # each call to opt.step adds this many samples towards the next epoch
            target_batch_size=10,    # after peers collectively process this many samples, average weights and begin the next epoch
            optimizer=opt,              # wrap the SGD optimizer defined above
            use_local_updates=True,     # perform optimizer steps with local gradients, average parameters in background
            matchmaking_time=10.0,       # when averaging parameters, gather peers in background for up to this many seconds
            averaging_timeout=15.0,     # give up on averaging if not successful in this many seconds
            verbose=True                # print logs incessently
        )
        
        self.tokenizer = AutoTokenizer.from_pretrained(self.config.neuron.model_name)
        # Add the EOS token as PAD token to ensure our dataloader doesn't throw an error for sequences of unequal length
        self.tokenizer.pad_token = self.tokenizer.eos_token
        
        # Load dataset
        dataset = load_dataset(self.config.neuron.dataset_name, 'wikitext-2-v1', split='train')
        
        # Encode the dataset
        encoded_dataset = dataset.map(self.encode, batched=True)
        
        
        # Initialize the Trainer
        self.trainer = Trainer(
            model=self.model,
            #args=training_args,
            train_dataset=encoded_dataset,
            eval_dataset=encoded_dataset,
            optimizers=(optimizer, NoOpScheduler(optimizer)),
            data_collator=default_data_collator,
            tokenizer=self.tokenizer,
            )
        
        self.trainer.add_callback(
            CustomValidationCallback(
                    dht,
                    optimizer,
                    self.model,
                    self.trainer
                )
            )
<<<<<<< HEAD
        self.trainer.remove_callback(transformers.trainer_callback.PrinterCallback)
        self.trainer.remove_callback(transformers.trainer_callback.ProgressCallback)
=======
        #self.trainer.remove_callback(transformers.trainer_callback.PrinterCallback)
        #self.trainer.remove_callback(transformers.trainer_callback.ProgressCallback)
>>>>>>> 11a6bcaa
        

    def encode(self, examples):
        # Tokenize the text
        tokenized_examples = self.tokenizer(examples['text'], truncation=True, max_length=512, padding='max_length')

        # For language modeling tasks, the labels are usually the same as the input_ids
        tokenized_examples['labels'] = tokenized_examples['input_ids'].copy()

        return tokenized_examples

    # # Define encoding function
    # def encode(self, examples):
    #     return self.tokenizer(examples['text'], truncation=True, max_length=512, padding='max_length')


    async def forward(
        self, synapse: template.protocol.Train
    ) -> template.protocol.Train:
        """
        Processes the incoming 'Train' synapse by performing a training run

        Args:
            synapse (template.protocol.Train): The synapse object containing the 'dataset_indices' data.

        Returns:
            template.protocol.Train: The synapse object with the 'loss' field set to models loss.
        """
        global forward_event
        forward_event = True
        global dataset_indices
        dataset_indices = synapse.dataset_indices
        if not self.config.neuron.dont_wandb_log:
            self.wandb.log({"received_indices": synapse.dataset_indices})
        
        # Wait for the validation to complete inside on_step_end inside CustomValidationCallback
        while forward_event:
            await asyncio.sleep(0.1)  # Avoid busy waiting

        global validation_loss
        synapse.loss = validation_loss

        bt.logging.info(f"Final Loss: {synapse.loss}")
        
        return synapse


    async def blacklist(
        self, synapse: template.protocol.Train
    ) -> typing.Tuple[bool, str]:
        """
        Determines whether an incoming request should be blacklisted and thus ignored. Your implementation should
        define the logic for blacklisting requests based on your needs and desired security parameters.

        Blacklist runs before the synapse data has been deserialized (i.e. before synapse.data is available).
        The synapse is instead contructed via the headers of the request. It is important to blacklist
        requests before they are deserialized to avoid wasting resources on requests that will be ignored.

        Args:
            synapse (template.protocol.Train): A synapse object constructed from the headers of the incoming request.

        Returns:
            Tuple[bool, str]: A tuple containing a boolean indicating whether the synapse's hotkey is blacklisted,
                            and a string providing the reason for the decision.

        This function is a security measure to prevent resource wastage on undesired requests. It should be enhanced
        to include checks against the metagraph for entity registration, validator status, and sufficient stake
        before deserialization of synapse data to minimize processing overhead.

        Example blacklist logic:
        - Reject if the hotkey is not a registered entity within the metagraph.
        - Consider blacklisting entities that are not validators or have insufficient stake.

        In practice it would be wise to blacklist requests from entities that are not validators, or do not have
        enough stake. This can be checked via metagraph.S and metagraph.validator_permit. You can always attain
        the uid of the sender via a metagraph.hotkeys.index( synapse.dendrite.hotkey ) call.

        Otherwise, allow the request to be processed further.
        """
        hotkey = synapse.dendrite.hotkey
        synapse_type = type(synapse).__name__

        uid = None
        axon = None
        for _uid, _axon in enumerate(self.metagraph.axons):
            if _axon.hotkey == hotkey:
                uid = _uid
                axon = _axon
                break

        if uid is None:
            bt.logging.trace(
                f"Blacklisting unrecognized hotkey: {synapse.dendrite.hotkey}"
            )
            return (
                True,
                f"Blacklisted a non registered hotkey's {synapse_type} request from {hotkey}",
            )

        if self.config.blacklist.force_validator_permit and (not self.config.blacklist.allow_non_registered):
            # Check stake if uid is recognize
            tao = self.metagraph.neurons[uid].stake.tao
            if tao < self.config.neuron.vpermit_tao_limit:
                return (
                    True,
                    f"Blacklisted a low stake {synapse_type} request: {tao} < {self.config.neuron.vpermit_tao_limit} from {hotkey}",
                )

        if synapse.dendrite.hotkey not in self.metagraph.hotkeys:
            # Ignore requests from unrecognized entities.
            bt.logging.trace(
                f"Blacklisting unrecognized hotkey {synapse.dendrite.hotkey}"
            )
            return True, "Unrecognized hotkey"

        bt.logging.trace(
            f"Not Blacklisting recognized hotkey {synapse.dendrite.hotkey}"
        )
        return False, "Hotkey recognized!"

    async def priority(self, synapse: template.protocol.Train) -> float:
        """
        The priority function determines the order in which requests are handled. More valuable or higher-priority
        requests are processed before others. You should design your own priority mechanism with care.

        This implementation assigns priority to incoming requests based on the calling entity's stake in the metagraph.

        Args:
            synapse (template.protocol.Train): The synapse object that contains metadata about the incoming request.

        Returns:
            float: A priority score derived from the stake of the calling entity.

        Miners may recieve messages from multiple entities at once. This function determines which request should be
        processed first. Higher values indicate that the request should be processed first. Lower values indicate
        that the request should be processed later.

        Example priority logic:
        - A higher stake results in a higher priority value.
        """
        caller_uid = self.metagraph.hotkeys.index(
            synapse.dendrite.hotkey
        )  # Get the caller index.
        prirority = float(
            self.metagraph.S[caller_uid]
        )  # Return the stake as the priority.
        bt.logging.trace(
            f"Prioritizing {synapse.dendrite.hotkey} with value: ", prirority
        )
        return prirority


# This is the main function, which runs the miner.
if __name__ == "__main__":
    with Miner() as miner:
        # Start training
        miner.trainer.train()
        while True:
            bt.logging.info("Miner running...", time.time())
            time.sleep(5)<|MERGE_RESOLUTION|>--- conflicted
+++ resolved
@@ -230,13 +230,8 @@
                     self.trainer
                 )
             )
-<<<<<<< HEAD
-        self.trainer.remove_callback(transformers.trainer_callback.PrinterCallback)
-        self.trainer.remove_callback(transformers.trainer_callback.ProgressCallback)
-=======
         #self.trainer.remove_callback(transformers.trainer_callback.PrinterCallback)
         #self.trainer.remove_callback(transformers.trainer_callback.ProgressCallback)
->>>>>>> 11a6bcaa
         
 
     def encode(self, examples):
