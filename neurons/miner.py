--- conflicted
+++ resolved
@@ -125,25 +125,16 @@
 
         # Init Gradient Averager
         self.grad_averager = DTGradientAverager(
-            self.model.parameters(),  # TODO Set to optim_groups too?
+            self.model.parameters(),
             dht=self.dht,
             prefix=f"{self.config.neuron.run_id}_grad_averager",
             compression=hivemind.Uniform8BitQuantization(),
-<<<<<<< HEAD
-            next_chunk_timeout=30.0,
-            barrier_timeout=40.0,
-            start=True,
-=======
             accumulate_grads_on=torch.device(self.device),
             start=True,
             min_group_size=5,
             min_matchmaking_time=30.0,
-            request_timeout=15.0,
-            # allreduce_timeout=None,
-            # next_chunk_timeout=None,
-            # sender_timeout=None,
-            # reducer_timeout=None,
->>>>>>> 9c9dc6d8
+            request_timeout=10.0,
+            next_chunk_timeout=30.0,
         )
 
         self.loop = asyncio.new_event_loop()
@@ -207,49 +198,41 @@
         self, synapse: distributed_training.protocol.AllReduce
     ) -> distributed_training.protocol.AllReduce:
         bt.logging.info("Received All Reduce Call")
+        failed_gradient_all_reduce = False
 
         custom_group = GroupInfo(
             base64.b64decode(synapse.group.group_id),
             tuple([PeerID.from_base58(i) for i in synapse.group.peer_ids]),
             gathered=None,
         )
-        failed_gradient_all_reduce = False
-
-<<<<<<< HEAD
+
         # Update mapping of uids to peerids
         self.uids_to_peerids = await map_uid_to_peerid(self, range(0, self.metagraph.n))
         self.uids_to_peerids[self.uid] = self.dht.peer_id
         bt.logging.info(f"UID To PeerID Mapping: {self.uids_to_peerids}")
+
         # Map uids to peerids
         self.peerids_to_uids = {
             str(value): key for key, value in self.uids_to_peerids.items()
         }
+
         try:
             bt.logging.info("Performing Gradient Averaging")
-            self.grad_averager.step(
+            gradient_averaging_step = self.grad_averager.step(
                 custom_group_info=custom_group,
-                timeout=(synapse.timeout),
-                peerids_to_uids=self.peerids_to_uids,
-=======
-        # # Update mapping of uids to peerids
-        # self.uids_to_peerids = await map_uid_to_peerid(self, range(0, self.metagraph.n))
-        # self.uids_to_peerids[self.uid] = self.dht.peer_id
-        # bt.logging.info(f"UID To PeerID Mapping: {self.uids_to_peerids}")
-        try:
-            gradient_averaging_step = self.grad_averager.step(
                 timeout=(synapse.timeout - 20),
                 wait=False,
->>>>>>> 9c9dc6d8
+                peerids_to_uids=self.peerids_to_uids,
             )
             start_time = time.perf_counter()
 
             while (gradient_averaging_step.done() is False) and (
                 (time.perf_counter() - start_time) <= synapse.timeout
             ):
-                time.sleep(1)
+                await asyncio.sleep(1)
 
             if gradient_averaging_step.done():
-                with self.grad_averager.use_averaged_gradients():  # this will fill param.grads with aggregated gradients
+                with self.grad_averager.use_averaged_gradients():
                     bt.logging.info("Model Weights Before Optimizer Step")
                     current_model_weights_sample = copy.copy(
                         [layer for layer in self.model.parameters()][-2][-10:].tolist()
@@ -257,7 +240,6 @@
                     bt.logging.info(current_model_weights_sample)
 
                     bt.logging.info("Model Gradients Before Clipping")
-                    # Copy gradients
                     gradients = tuple(
                         (
                             param.grad.detach().cpu().clone()
@@ -274,7 +256,6 @@
                     bt.logging.info(
                         "Model Gradients After Clipping Before Optimizer Step"
                     )
-                    # Copy gradients
                     gradients = tuple(
                         (
                             param.grad.detach().cpu().clone()
@@ -341,18 +322,15 @@
             )
             failed_gradient_all_reduce = True
             update_global_tracker_state(self)
-            load_state_from_peer(self, epoch=self.local_progress.epoch + 1)
+            load_state_from_peer(self, epoch=self.global_progress.epoch)
             synapse.completion = "False"
 
         if failed_gradient_all_reduce:
-<<<<<<< HEAD
-            # with self.grad_averager.use_averaged_gradients():
-            self.opt.zero_grad(set_to_none=True)
-            bt.logging.info("Optimizer Gradients Zeroed")
-=======
             gradient_averaging_step.cancel()
             bt.logging.info("Gradient Step Cancelled")
->>>>>>> 9c9dc6d8
+            with self.grad_averager.use_averaged_gradients():
+                self.opt.zero_grad()
+            bt.logging.info("Optimizer Gradients Zeroed")
 
         return synapse
 
@@ -409,7 +387,6 @@
 
         total_loss = 0
         index = 0
-
         # Train data for one epoch
         for index, batch in enumerate(dataloader):
             # Extract inputs and labels
@@ -447,6 +424,7 @@
                         "global_epoch": self.global_progress.epoch,
                     }
                 )
+
         # Copy gradients
         gradients = tuple(
             (
