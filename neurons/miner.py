# The MIT License (MIT)
# Copyright © 2023 Yuma Rao
# Copyright © 2023 KMFODA

# Permission is hereby granted, free of charge, to any person obtaining a copy of this software and associated
# documentation files (the “Software”), to deal in the Software without restriction, including without limitation
# the rights to use, copy, modify, merge, publish, distribute, sublicense, and/or sell copies of the Software,
# and to permit persons to whom the Software is furnished to do so, subject to the following conditions:

# The above copyright notice and this permission notice shall be included in all copies or substantial portions of
# the Software.

# THE SOFTWARE IS PROVIDED “AS IS”, WITHOUT WARRANTY OF ANY KIND, EXPRESS OR IMPLIED, INCLUDING BUT NOT LIMITED TO
# THE WARRANTIES OF MERCHANTABILITY, FITNESS FOR A PARTICULAR PURPOSE AND NONINFRINGEMENT. IN NO EVENT SHALL
# THE AUTHORS OR COPYRIGHT HOLDERS BE LIABLE FOR ANY CLAIM, DAMAGES OR OTHER LIABILITY, WHETHER IN AN ACTION
# OF CONTRACT, TORT OR OTHERWISE, ARISING FROM, OUT OF OR IN CONNECTION WITH THE SOFTWARE OR THE USE OR OTHER
# DEALINGS IN THE SOFTWARE.

import asyncio
import base64
import random
import time
import typing
from ipaddress import ip_address

import bittensor as bt
import hivemind
import torch
import torch.distributed as dist
from bitarray import bitarray
from hivemind.averaging.group_info import GroupInfo
from hivemind.optim.progress_tracker import ProgressTracker
from hivemind.p2p import PeerID
from transformers import AutoModelForCausalLM
import psutil
import copy
import numpy as np

# Bittensor Miner Template:
import template
# import base miner class which takes care of most of the boilerplate
from template.base.miner import BaseMinerNeuron
from template.data.dataset import SubsetFalconLoader
<<<<<<< HEAD
from template.utils.hivemind import (DTGradientAverager, DTStateAverager,
                                     load_state_from_peer)
from template.utils.misc import (get_bandwidth, init_dht, load_wandb,
                                 setup_logging)
=======
from template.utils.hivemind import (
    DTGradientAverager,
    DTStateAverager,
    load_state_from_peer,
    GlobalTrainingProgress,
    LocalTrainingProgress,
)
from template.utils.misc import (
    get_bandwidth,
    init_dht,
    load_wandb,
    setup_logging,
    warmup,
    update_global_tracker_state,
)
from huggingface_hub import list_repo_refs
>>>>>>> 94788530


class Miner(BaseMinerNeuron):
    def __init__(self, config=None):
        super(Miner, self).__init__(config=config)

        # Init DHT
        init_dht(self)

        # Init device
        self.device = self.config.neuron.device

        # Init Model
        refs = list_repo_refs(self.config.neuron.model_name, repo_type="model")
        self.model_hf_tag = max([int(tag.name) for tag in refs.tags]) if refs.tags else None
        self.model = AutoModelForCausalLM.from_pretrained(self.config.neuron.model_name)

        # Move the model to the appropriate device
        self.model = self.model.to(self.device)

        # Set up a decentralized optimizer that will average with peers in background
        self.opt = torch.optim.AdamW(self.model.parameters(), lr=self.config.neuron.lr)

        # Init Gradient Averager
        self.grad_averager = DTGradientAverager(
            self.model.parameters(),
            dht=self.dht,
            prefix=f"{self.config.neuron.run_id}_grad_averager",
            compression=hivemind.Uniform8BitQuantization(),
            # reuse_grad_buffers=True,
            accumulate_grads_on=torch.device(self.device),
            start=True,
            next_chunk_timeout=30.0,
        )

        # Init Tracker
        self.tracker = ProgressTracker(
            dht=self.dht,
            prefix=f"{self.config.neuron.run_id}",
            target_batch_size=self.config.neuron.global_batch_size_train,
            start=True,
        )

        # Init State Averager
        self.state_averager = DTStateAverager(
            optimizer=self.opt,
            initialize_optimizer=False,
            dht=self.dht,
            prefix=f"{self.config.neuron.run_id}_state_averager",
            state_compression=hivemind.Uniform8BitQuantization(),
            start=True,
            next_chunk_timeout=30.0,
        )

<<<<<<< HEAD
=======
        # Init Tracker
        self.local_progress = LocalTrainingProgress(epoch=0, samples_accumulated=0)
        self.local_progress.epoch, self.local_progress.samples_accumulated = (
            self.model_hf_tag,
            0,
        )
        self.global_progress = GlobalTrainingProgress(epoch=0, samples_accumulated=0)
        self.global_progress.epoch, self.global_progress.samples_accumulated = 0, 0
        update_global_tracker_state(self)

>>>>>>> 94788530
        # Init UID
        self.uid = self.metagraph.hotkeys.index(self.wallet.hotkey.ss58_address)

        self.step_scheduled = False
        self.local_epoch, self.local_samples = 0, 0

        # Load dataset
        self.dataset_loader = ()
        dataset_length = 968000015
        self.dataset_indices = bitarray(dataset_length)

        # Init Wandb
        if not self.config.neuron.dont_wandb_log:
            self.wandb = load_wandb(
                self, self.config, self.wallet, "miner", str(self.dht.peer_id)
            )

        # Load state from peers if miner is not on latest epoch
<<<<<<< HEAD
        if self.tracker.global_progress.epoch != self.tracker.local_progress.epoch:
=======
        if (self.local_progress.epoch < self.global_progress.epoch) and (
            self.model_hf_tag < self.global_progress.epoch
        ):
>>>>>>> 94788530
            load_state_from_peer(self)

    def get_miner_info(self):
        return {
            "block": self.metagraph.block.item(),
            "stake": self.metagraph.stake[self.uid],
            "trust": self.metagraph.trust[self.uid],
            "consensus": self.metagraph.consensus[self.uid],
            "incentive": self.metagraph.incentive[self.uid],
            "emissions": self.metagraph.emission[self.uid],
        }

    async def is_alive(
        self, synapse: template.protocol.IsAlive
    ) -> template.protocol.IsAlive:
        bt.logging.info("Responded to be Active")
        synapse.completion = "True"
        return synapse

    async def all_reduce(
        self, synapse: template.protocol.AllReduce
<<<<<<< HEAD
    ) -> template.protocol.AllReduce:
=======
    ) -> template.protocol.IsAlive:
>>>>>>> 94788530
        bt.logging.info("Received All Reduce Call")

        custom_group = GroupInfo(
            base64.b64decode(synapse.group.group_id),
            tuple([PeerID.from_base58(i) for i in synapse.group.peer_ids]),
            gathered=None,
        )

        try:
<<<<<<< HEAD
            # Perform AllReduce step with queried miners to get averaged gradients
            bt.logging.info("Performing Gradient Averaging")

            gradient_averaging_step = self.grad_averager.step(
                custom_group_info=custom_group, wait=False
            )
            
            sleep_counter = 1
            while (gradient_averaging_step.done() is False) and (sleep_counter <= 300):
                time.sleep(1)
                sleep_counter += 1

            if gradient_averaging_step.done():
                # Log the results for monitoring purposes.
                bt.logging.info(
                    "Model Weights Before Optimizer Step"
                )  # TODO - do we need this here?
                bt.logging.info([layer for layer in self.model.parameters()][-1][-10:])

                with self.tracker.pause_updates():
                    with self.grad_averager.use_averaged_gradients():  # this will fill param.grads with aggregated gradients
                        bt.logging.info("Performing Optimizer Step")
                        self.opt.step()  # update model parameters using averaged grad

                    bt.logging.info("Model Weights After Optimizer Step")
                    bt.logging.info(
                        [layer for layer in self.model.parameters()][-1][-10:]
                    )
                    self.grad_averager.reset_accumulated_grads_()  # prepare for next step
                    self.local_epoch = self.tracker.update_epoch(
                        self.tracker.local_progress.epoch + 1
                    )
                    self.local_samples = 0
                    synapse.completion = "True"
                    
            elif gradient_averaging_step.cancelled():
                raise asyncio.CancelledError("Gradient averaging step was cancelled.")
                
            else:
                raise TimeoutError("Gradient averaging step timed out.")

            return synapse
        except Exception as e:
            bt.logging.info(f"AllReduce Failed With Error: {e}")
            bt.logging.info("Loading State From Peer..")
            load_state_from_peer(self)
=======
            with self.tracker.pause_updates():
                self.grad_averager.step(timeout=(synapse.timeout - 20))
                bt.logging.info("Model Weights Before Optimizer Step")
                current_model_weights_sample = copy.copy(
                    [layer for layer in self.model.parameters()][-1][-10:].tolist()
                )
                bt.logging.info(current_model_weights_sample)
                with self.grad_averager.use_averaged_gradients():  # this will fill param.grads with aggregated gradients
                    bt.logging.info("Performing Optimizer Step")
                    self.opt.step()

                bt.logging.info("Model Weights After Optimizer Step")
                new_model_weights_sample = copy.copy(
                    [layer for layer in self.model.parameters()][-1][-10:].tolist()
                )
                bt.logging.info(new_model_weights_sample)

                if new_model_weights_sample == current_model_weights_sample:
                    bt.logging.info("Averaging Failed. Model Weights Haven't Changed.")
                    load_state_from_peer(self, epoch = self.local_progress.epoch + 1)

                elif np.nan in new_model_weights_sample:
                    bt.logging.info(
                        "Averaging Failed. Model Weights Corrupted With Nans After Running The Optimizer Step."
                    )
                    load_state_from_peer(self, epoch = self.local_progress.epoch + 1)

                else:
                    self.grad_averager.reset_accumulated_grads_()  # prepare for next step
                    self.tracker.local_progress.epoch = self.tracker.update_epoch(
                        self.tracker.local_progress.epoch + 1
                    )
                    self.local_progress.epoch += 1
                    self.local_progress.samples_accumulated = 0
                    synapse.completion = "True"

        except Exception as e:
            bt.logging.info(f"Gradient averaging step failed with error {e}")
            update_global_tracker_state(self)
            load_state_from_peer(self, epoch=self.global_progress.epoch)
            synapse.completion = "False"
>>>>>>> 94788530

            synapse.completion = "False"
            return synapse

    async def forward(
        self, synapse: template.protocol.Train
    ) -> template.protocol.Train:
        """
        Processes the incoming 'Train' synapse by performing a training run

        Args:
            synapse (template.protocol.Train): The synapse object containing the 'dataset_indices' data.

        Returns:
            template.protocol.Train: The synapse object with the 'loss' field set to models loss.
        """
<<<<<<< HEAD
        if self.tracker.global_progress.epoch != self.tracker.local_progress.epoch:
            load_state_from_peer(self)
=======
        update_global_tracker_state(self)
        if (self.tracker.local_progress.epoch < self.global_progress.epoch) and (
            self.model_hf_tag < self.global_progress.epoch
        ):
            load_state_from_peer(self, epoch=self.global_progress.epoch)
>>>>>>> 94788530

        search_start = random.choice(
            range(
                len(self.dataset_indices)
                - self.config.neuron.training_examples_per_miner
                + 1
            )
        )
        start = self.dataset_indices.index(
            bitarray("0" * self.config.neuron.training_examples_per_miner), search_start
        )
        group = [
            i
            for i in range(
                start, start + self.config.neuron.training_examples_per_miner
            )
        ]
        self.dataset_indices[group] = True

        # Create Dataloader
        dataloader = SubsetFalconLoader(
            batch_size=self.config.neuron.local_batch_size_train,
            sequence_length=1024,
            rows=group,
        )

        total_loss = 0
        # Train data for one epoch
        for index, batch in enumerate(dataloader):
            inputs = batch.to(self.device)

            # Zero Gradients
            self.opt.zero_grad(set_to_none=True)  # Potential memory save?

            # Forward pass
            outputs = self.model(input_ids=inputs, labels=inputs)

            # Normalize loss to account for batch accumulation
            loss = outputs.loss
<<<<<<< HEAD
            scaled_loss = (
                loss / self.config.neuron.global_batch_size_train / len(inputs)
            )
=======
>>>>>>> 94788530

            # Accumulate Total Loss
            total_loss += outputs.loss.detach().item()

            # Backward Pass
<<<<<<< HEAD
            scaled_loss.backward()

            # Accumulate Gradients
            self.grad_averager.accumulate_grads_(batch_size=len(inputs))

            # Update Tracker
            self.local_samples += 1
            self.tracker.report_local_progress(self.local_epoch, self.local_samples)

            # Log accumulation status
            if index % 10 == 0:
                bt.logging.info(
                    f"Local samples: {self.local_samples} | Local epoch: {self.local_epoch} | Loss: {outputs.loss.detach().item():.2f}"
                )
                bt.logging.info(
                    f"Global samples: {self.tracker.global_progress.samples_accumulated} | Global epoch: {self.tracker.global_progress.epoch} | Number of Peers: {self.tracker.global_progress.num_peers}"
                )

=======
            loss.backward()

            # Copy gradients
            gradients = tuple(
                (
                    param.grad.detach().cpu().clone()
                    if param.grad is not None
                    else torch.zeros_like(param)
                )
                for param in self.model.parameters()
            )

            # Accumulate Gradients
            self.grad_averager.accumulate_grads_(batch_size=len(inputs))

            # Zero Gradients
            self.opt.zero_grad()

            # Update Tracker
            self.local_samples += 1
            self.local_progress.samples_accumulated += 1
            self.tracker.report_local_progress(self.local_epoch, self.local_samples)

            # Log accumulation status
            bt.logging.info(
                f"Index: {index} | Loss: {outputs.loss.detach().item():.2f} | Number of Peers: {self.tracker.global_progress.num_peers}"
            )
>>>>>>> 94788530
            if not self.config.neuron.dont_wandb_log:
                self.wandb.log(
                    {
                        "loss": outputs.loss.detach().item(),
                        "local_epoch": self.local_epoch,
<<<<<<< HEAD
                        "global_epoch": self.tracker.global_progress.epoch,
                    }
                )

        if index % 10 != 0:
            bt.logging.info(
                f"Local samples: {self.local_samples} | Local epoch: {self.local_epoch} | Loss: {outputs.loss.detach().item():.2f}"
            )
            bt.logging.info(
                f"Global samples: {self.tracker.global_progress.samples_accumulated} | Global epoch: {self.tracker.global_progress.epoch} | Number of Peers: {self.tracker.global_progress.num_peers}"
            )

        # Store summed random gradients in the synapse
        gradients = tuple(
            param.grad.detach().cpu().clone()
            if param.grad is not None
            else torch.zeros_like(param)
            for param in self.model.parameters()
        )
=======
                        "global_epoch": self.global_progress.epoch,
                    }
                )

        # Store summed random gradients in the synapse
>>>>>>> 94788530
        synapse.gradients = float(
            torch.sum(torch.abs(gradients[synapse.gradient_test_index]))
        )

        average_loss = total_loss / index
        synapse.loss = average_loss
        synapse.dataset_indices = group

        event = {}
        event.update(self.get_miner_info())
        try:
            event.update(get_bandwidth())
        except:
            bt.logging.info("Error getting bandwidth metrics")
        event.update({"steps": index})

        # bt.logging.debug(f"Events: {str(event)}")
        # bt.logging.info("EVENTS", "events", **event)

        if not self.config.neuron.dont_wandb_log:
            self.wandb.log(event)

        return synapse

    def warmup(
        self,
    ):
        (self)

    async def blacklist_base(self, synapse) -> typing.Tuple[bool, str]:
        """
        Determines whether an incoming request should be blacklisted and thus ignored. Your implementation should
        define the logic for blacklisting requests based on your needs and desired security parameters.

        Blacklist runs before the synapse data has been deserialized (i.e. before synapse.data is available).
        The synapse is instead contructed via the headers of the request. It is important to blacklist
        requests before they are deserialized to avoid wasting resources on requests that will be ignored.

        Args:
            synapse (template.protocol.Train): A synapse object constructed from the headers of the incoming request.

        Returns:
            Tuple[bool, str]: A tuple containing a boolean indicating whether the synapse's hotkey is blacklisted,
                            and a string providing the reason for the decision.

        This function is a security measure to prevent resource wastage on undesired requests. It should be enhanced
        to include checks against the metagraph for entity registration, validator status, and sufficient stake
        before deserialization of synapse data to minimize processing overhead.

        Example blacklist logic:
        - Reject if the hotkey is not a registered entity within the metagraph.
        - Consider blacklisting entities that are not validators or have insufficient stake.

        In practice it would be wise to blacklist requests from entities that are not validators, or do not have
        enough stake. This can be checked via metagraph.S and metagraph.validator_permit. You can always attain
        the uid of the sender via a metagraph.hotkeys.index( synapse.dendrite.hotkey ) call.

        Otherwise, allow the request to be processed further.
        """
        hotkey = synapse.dendrite.hotkey
        synapse_type = type(synapse).__name__

        uid = None
        axon = None
        for _uid, _axon in enumerate(self.metagraph.axons):
            if _axon.hotkey == hotkey:
                uid = _uid
                axon = _axon
                break

        if uid is None:
            bt.logging.trace(
                f"Blacklisting unrecognized hotkey: {synapse.dendrite.hotkey}"
            )
            return (
                True,
                f"Blacklisted a non registered hotkey's {synapse_type} request from {hotkey}",
            )

        if self.config.blacklist.force_validator_permit and (
            not self.config.blacklist.allow_non_registered
        ):
            # Check stake if uid is recognize
            tao = self.metagraph.neurons[uid].stake.tao
            if tao < self.config.neuron.vpermit_tao_limit:
                return (
                    True,
                    f"Blacklisted a low stake {synapse_type} request: {tao} < {self.config.neuron.vpermit_tao_limit} from {hotkey}",
                )

        if synapse.dendrite.hotkey not in self.metagraph.hotkeys:
            # Ignore requests from unrecognized entities.
            bt.logging.trace(
                f"Blacklisting unrecognized hotkey {synapse.dendrite.hotkey}"
            )
            return True, "Unrecognized hotkey"

        bt.logging.trace(
            f"Not Blacklisting recognized hotkey {synapse.dendrite.hotkey}"
        )
        return False, "Hotkey recognized!"

    async def blacklist_is_alive(
        self, synapse: template.protocol.IsAlive
    ) -> typing.Tuple[bool, str]:
        blacklist = await self.blacklist_base(synapse)
        bt.logging.debug(blacklist[1])
        return blacklist

    async def blacklist_all_reduce(
        self, synapse: template.protocol.AllReduce
    ) -> typing.Tuple[bool, str]:
        blacklist = await self.blacklist_base(synapse)
        bt.logging.debug(blacklist[1])
        return blacklist

    async def blacklist_train(
        self, synapse: template.protocol.Train
    ) -> typing.Tuple[bool, str]:
        blacklist = await self.blacklist_base(synapse)
        bt.logging.info(blacklist[1])
        return blacklist

    async def priority_base(self, synapse: template.protocol.Train) -> float:
        """
        The priority function determines the order in which requests are handled. More valuable or higher-priority
        requests are processed before others. You should design your own priority mechanism with care.

        This implementation assigns priority to incoming requests based on the calling entity's stake in the metagraph.

        Args:
            synapse (template.protocol.Train): The synapse object that contains metadata about the incoming request.

        Returns:
            float: A priority score derived from the stake of the calling entity.

        Miners may recieve messages from multiple entities at once. This function determines which request should be
        processed first. Higher values indicate that the request should be processed first. Lower values indicate
        that the request should be processed later.

        Example priority logic:
        - A higher stake results in a higher priority value.
        """
        caller_uid = self.metagraph.hotkeys.index(
            synapse.dendrite.hotkey
        )  # Get the caller index.
        prirority = float(
            self.metagraph.S[caller_uid]
        )  # Return the stake as the priority.
        bt.logging.trace(
            f"Prioritizing {synapse.dendrite.hotkey} with value: ", prirority
        )
        return prirority


# This is the main function, which runs the miner.
if __name__ == "__main__":
    setup_logging()
    with Miner() as miner:
        while True:
            bt.logging.info("Miner running...", time.time())
            time.sleep(5)<|MERGE_RESOLUTION|>--- conflicted
+++ resolved
@@ -41,29 +41,14 @@
 # import base miner class which takes care of most of the boilerplate
 from template.base.miner import BaseMinerNeuron
 from template.data.dataset import SubsetFalconLoader
-<<<<<<< HEAD
 from template.utils.hivemind import (DTGradientAverager, DTStateAverager,
-                                     load_state_from_peer)
-from template.utils.misc import (get_bandwidth, init_dht, load_wandb,
-                                 setup_logging)
-=======
-from template.utils.hivemind import (
-    DTGradientAverager,
-    DTStateAverager,
-    load_state_from_peer,
-    GlobalTrainingProgress,
-    LocalTrainingProgress,
-)
-from template.utils.misc import (
-    get_bandwidth,
-    init_dht,
-    load_wandb,
-    setup_logging,
-    warmup,
-    update_global_tracker_state,
-)
+                                    load_state_from_peer, GlobalTrainingProgress,
+                                    LocalTrainingProgress)
+from template.utils.misc import (get_bandwidth, init_dht,
+                                load_wandb, setup_logging,
+                                warmup, update_global_tracker_state)
+
 from huggingface_hub import list_repo_refs
->>>>>>> 94788530
 
 
 class Miner(BaseMinerNeuron):
@@ -118,8 +103,6 @@
             next_chunk_timeout=30.0,
         )
 
-<<<<<<< HEAD
-=======
         # Init Tracker
         self.local_progress = LocalTrainingProgress(epoch=0, samples_accumulated=0)
         self.local_progress.epoch, self.local_progress.samples_accumulated = (
@@ -130,7 +113,6 @@
         self.global_progress.epoch, self.global_progress.samples_accumulated = 0, 0
         update_global_tracker_state(self)
 
->>>>>>> 94788530
         # Init UID
         self.uid = self.metagraph.hotkeys.index(self.wallet.hotkey.ss58_address)
 
@@ -149,13 +131,9 @@
             )
 
         # Load state from peers if miner is not on latest epoch
-<<<<<<< HEAD
-        if self.tracker.global_progress.epoch != self.tracker.local_progress.epoch:
-=======
         if (self.local_progress.epoch < self.global_progress.epoch) and (
             self.model_hf_tag < self.global_progress.epoch
         ):
->>>>>>> 94788530
             load_state_from_peer(self)
 
     def get_miner_info(self):
@@ -177,11 +155,7 @@
 
     async def all_reduce(
         self, synapse: template.protocol.AllReduce
-<<<<<<< HEAD
     ) -> template.protocol.AllReduce:
-=======
-    ) -> template.protocol.IsAlive:
->>>>>>> 94788530
         bt.logging.info("Received All Reduce Call")
 
         custom_group = GroupInfo(
@@ -191,7 +165,6 @@
         )
 
         try:
-<<<<<<< HEAD
             # Perform AllReduce step with queried miners to get averaged gradients
             bt.logging.info("Performing Gradient Averaging")
 
@@ -206,41 +179,6 @@
 
             if gradient_averaging_step.done():
                 # Log the results for monitoring purposes.
-                bt.logging.info(
-                    "Model Weights Before Optimizer Step"
-                )  # TODO - do we need this here?
-                bt.logging.info([layer for layer in self.model.parameters()][-1][-10:])
-
-                with self.tracker.pause_updates():
-                    with self.grad_averager.use_averaged_gradients():  # this will fill param.grads with aggregated gradients
-                        bt.logging.info("Performing Optimizer Step")
-                        self.opt.step()  # update model parameters using averaged grad
-
-                    bt.logging.info("Model Weights After Optimizer Step")
-                    bt.logging.info(
-                        [layer for layer in self.model.parameters()][-1][-10:]
-                    )
-                    self.grad_averager.reset_accumulated_grads_()  # prepare for next step
-                    self.local_epoch = self.tracker.update_epoch(
-                        self.tracker.local_progress.epoch + 1
-                    )
-                    self.local_samples = 0
-                    synapse.completion = "True"
-                    
-            elif gradient_averaging_step.cancelled():
-                raise asyncio.CancelledError("Gradient averaging step was cancelled.")
-                
-            else:
-                raise TimeoutError("Gradient averaging step timed out.")
-
-            return synapse
-        except Exception as e:
-            bt.logging.info(f"AllReduce Failed With Error: {e}")
-            bt.logging.info("Loading State From Peer..")
-            load_state_from_peer(self)
-=======
-            with self.tracker.pause_updates():
-                self.grad_averager.step(timeout=(synapse.timeout - 20))
                 bt.logging.info("Model Weights Before Optimizer Step")
                 current_model_weights_sample = copy.copy(
                     [layer for layer in self.model.parameters()][-1][-10:].tolist()
@@ -274,15 +212,23 @@
                     self.local_progress.epoch += 1
                     self.local_progress.samples_accumulated = 0
                     synapse.completion = "True"
-
+                    
+            elif gradient_averaging_step.cancelled():
+                raise asyncio.CancelledError("Gradient averaging step was cancelled.")
+                
+            else:
+                raise TimeoutError("Gradient averaging step timed out.")
+            
+
+                
+
+            return synapse
         except Exception as e:
             bt.logging.info(f"Gradient averaging step failed with error {e}")
             update_global_tracker_state(self)
             load_state_from_peer(self, epoch=self.global_progress.epoch)
             synapse.completion = "False"
->>>>>>> 94788530
-
-            synapse.completion = "False"
+
             return synapse
 
     async def forward(
@@ -297,16 +243,11 @@
         Returns:
             template.protocol.Train: The synapse object with the 'loss' field set to models loss.
         """
-<<<<<<< HEAD
-        if self.tracker.global_progress.epoch != self.tracker.local_progress.epoch:
-            load_state_from_peer(self)
-=======
         update_global_tracker_state(self)
         if (self.tracker.local_progress.epoch < self.global_progress.epoch) and (
             self.model_hf_tag < self.global_progress.epoch
         ):
             load_state_from_peer(self, epoch=self.global_progress.epoch)
->>>>>>> 94788530
 
         search_start = random.choice(
             range(
@@ -339,61 +280,25 @@
             inputs = batch.to(self.device)
 
             # Zero Gradients
-            self.opt.zero_grad(set_to_none=True)  # Potential memory save?
+            self.opt.zero_grad(set_to_none=True)  # Potential memory save setting to None
 
             # Forward pass
             outputs = self.model(input_ids=inputs, labels=inputs)
 
             # Normalize loss to account for batch accumulation
             loss = outputs.loss
-<<<<<<< HEAD
             scaled_loss = (
                 loss / self.config.neuron.global_batch_size_train / len(inputs)
             )
-=======
->>>>>>> 94788530
 
             # Accumulate Total Loss
-            total_loss += outputs.loss.detach().item()
+            total_loss += loss.detach().item()
 
             # Backward Pass
-<<<<<<< HEAD
             scaled_loss.backward()
 
             # Accumulate Gradients
             self.grad_averager.accumulate_grads_(batch_size=len(inputs))
-
-            # Update Tracker
-            self.local_samples += 1
-            self.tracker.report_local_progress(self.local_epoch, self.local_samples)
-
-            # Log accumulation status
-            if index % 10 == 0:
-                bt.logging.info(
-                    f"Local samples: {self.local_samples} | Local epoch: {self.local_epoch} | Loss: {outputs.loss.detach().item():.2f}"
-                )
-                bt.logging.info(
-                    f"Global samples: {self.tracker.global_progress.samples_accumulated} | Global epoch: {self.tracker.global_progress.epoch} | Number of Peers: {self.tracker.global_progress.num_peers}"
-                )
-
-=======
-            loss.backward()
-
-            # Copy gradients
-            gradients = tuple(
-                (
-                    param.grad.detach().cpu().clone()
-                    if param.grad is not None
-                    else torch.zeros_like(param)
-                )
-                for param in self.model.parameters()
-            )
-
-            # Accumulate Gradients
-            self.grad_averager.accumulate_grads_(batch_size=len(inputs))
-
-            # Zero Gradients
-            self.opt.zero_grad()
 
             # Update Tracker
             self.local_samples += 1
@@ -402,41 +307,28 @@
 
             # Log accumulation status
             bt.logging.info(
-                f"Index: {index} | Loss: {outputs.loss.detach().item():.2f} | Number of Peers: {self.tracker.global_progress.num_peers}"
-            )
->>>>>>> 94788530
+                f"Index: {index} | Loss: {outputs.loss.detach().item():.2f} | Number of Peers: {self.tracker.global_progress.num_peers}" # TODO Should this be self.global_progress instead?
+            )
+
             if not self.config.neuron.dont_wandb_log:
                 self.wandb.log(
                     {
                         "loss": outputs.loss.detach().item(),
                         "local_epoch": self.local_epoch,
-<<<<<<< HEAD
-                        "global_epoch": self.tracker.global_progress.epoch,
-                    }
-                )
-
-        if index % 10 != 0:
-            bt.logging.info(
-                f"Local samples: {self.local_samples} | Local epoch: {self.local_epoch} | Loss: {outputs.loss.detach().item():.2f}"
-            )
-            bt.logging.info(
-                f"Global samples: {self.tracker.global_progress.samples_accumulated} | Global epoch: {self.tracker.global_progress.epoch} | Number of Peers: {self.tracker.global_progress.num_peers}"
-            )
-
-        # Store summed random gradients in the synapse
-        gradients = tuple(
-            param.grad.detach().cpu().clone()
-            if param.grad is not None
-            else torch.zeros_like(param)
-            for param in self.model.parameters()
-        )
-=======
                         "global_epoch": self.global_progress.epoch,
                     }
                 )
 
-        # Store summed random gradients in the synapse
->>>>>>> 94788530
+        # Copy gradients
+        gradients = tuple(
+            (
+                param.grad.detach().cpu().clone()
+                if param.grad is not None
+                else torch.zeros_like(param)
+            )
+            for param in self.model.parameters()
+        )
+        
         synapse.gradients = float(
             torch.sum(torch.abs(gradients[synapse.gradient_test_index]))
         )
