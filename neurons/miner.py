# The MIT License (MIT)
# Copyright © 2023 Yuma Rao
# Copyright © 2023 KMFODA

# Permission is hereby granted, free of charge, to any person obtaining a copy of this software and associated
# documentation files (the “Software”), to deal in the Software without restriction, including without limitation
# the rights to use, copy, modify, merge, publish, distribute, sublicense, and/or sell copies of the Software,
# and to permit persons to whom the Software is furnished to do so, subject to the following conditions:

# The above copyright notice and this permission notice shall be included in all copies or substantial portions of
# the Software.

# THE SOFTWARE IS PROVIDED “AS IS”, WITHOUT WARRANTY OF ANY KIND, EXPRESS OR IMPLIED, INCLUDING BUT NOT LIMITED TO
# THE WARRANTIES OF MERCHANTABILITY, FITNESS FOR A PARTICULAR PURPOSE AND NONINFRINGEMENT. IN NO EVENT SHALL
# THE AUTHORS OR COPYRIGHT HOLDERS BE LIABLE FOR ANY CLAIM, DAMAGES OR OTHER LIABILITY, WHETHER IN AN ACTION
# OF CONTRACT, TORT OR OTHERWISE, ARISING FROM, OUT OF OR IN CONNECTION WITH THE SOFTWARE OR THE USE OR OTHER
# DEALINGS IN THE SOFTWARE.

import random
import time
import typing
from ipaddress import ip_address

import bittensor as bt
import hivemind
import torch
import torch.distributed as dist
from bitarray import bitarray
from hivemind.averaging.group_info import GroupInfo
from hivemind.optim.progress_tracker import ProgressTracker
from transformers import AutoModelForCausalLM

# Bittensor Miner Template:
import template
# import base miner class which takes care of most of the boilerplate
from template.base.miner import BaseMinerNeuron
from template.data.dataset import SubsetFalconLoader
from template.utils.hivemind import (DTGradientAverager, DTStateAverager,
                                     load_state_from_peer)
from template.utils.misc import (get_bandwidth, init_dht, load_wandb,
                                 setup_logging)


class Miner(BaseMinerNeuron):
    def __init__(self, config=None):
        super(Miner, self).__init__(config=config)

        # Init DHT
        init_dht(self)
        
        # Init device
        self.device = self.config.neuron.device

        # Init Model
        self.model = AutoModelForCausalLM.from_pretrained(self.config.neuron.model_name)

        # Move the model to the appropriate device
        self.model = self.model.to(self.device)

        # Set up a decentralized optimizer that will average with peers in background
        self.opt = torch.optim.AdamW(self.model.parameters(), lr=self.config.neuron.lr)

        # Init Gradient Averager
        self.grad_averager = DTGradientAverager(
            self.model.parameters(),
            dht=self.dht,
            prefix=f"{self.config.neuron.run_id}_grad_averager",
            compression=hivemind.Uniform8BitQuantization(),
            # reuse_grad_buffers=True,
            accumulate_grads_on=torch.device(self.device),
            start = True,
            next_chunk_timeout = 30.0,
        )

        # Init Tracker
        self.tracker = ProgressTracker(
            dht=self.dht, 
            prefix=f"{self.config.neuron.run_id}", 
            target_batch_size=self.config.neuron.global_batch_size_train,
            start=True
        )

        # Init State Averager
        self.state_averager = DTStateAverager(
            optimizer = self.opt,
            initialize_optimizer = False,
            dht=self.dht,
            prefix=f"{self.config.neuron.run_id}_state_averager",
            state_compression=hivemind.Uniform8BitQuantization(),
            start = True,
            next_chunk_timeout = 30.0,
        )
        
        # Init UID
        self.uid = self.metagraph.hotkeys.index(self.wallet.hotkey.ss58_address)
        
        self.step_scheduled = False
        self.local_epoch, self.local_samples = 0, 0

        # Load dataset
        self.dataset_loader = ()
        dataset_length = 968000015
        self.dataset_indices = bitarray(dataset_length)

        # Init Wandb
        if not self.config.neuron.dont_wandb_log:
            self.wandb = load_wandb(self, self.config, self.wallet, "miner", str(self.dht.peer_id))
    
        # Load state from peers if miner is not on latest epoch
        if (self.tracker.global_progress.epoch != self.tracker.local_progress.epoch):
            load_state_from_peer(self)

    def get_miner_info(self):
        return {
            "block": self.metagraph.block.item(),
            "stake": self.metagraph.stake[self.uid],
            "trust": self.metagraph.trust[self.uid],
            "consensus": self.metagraph.consensus[self.uid],
            "incentive": self.metagraph.incentive[self.uid],
            "emissions": self.metagraph.emission[self.uid],
        }

    async def is_alive(
        self, synapse: template.protocol.IsAlive
    ) -> template.protocol.IsAlive:
        bt.logging.info("Responded to be Active")
        synapse.completion = "True"
        return synapse

    async def all_reduce(
        self, synapse: template.protocol.AllReduce
    ) -> template.protocol.IsAlive:
        
        bt.logging.info("Received All Reduce Call")
<<<<<<< HEAD
        
        custom_group = GroupInfo(synapse.Group.group_id, tuple(synapse.Group.peerids), gathered=None)
        try:
            # Perform AllReduce step with queried miners to get averaged gradients
            bt.logging.info("Performing Gradient Averaging")
            gradient_averaging_step = self.grad_averager.step(custom_group_info=custom_group)
            
            sleep_counter = 1
            while (gradient_averaging_step.done() is False) and (sleep_counter <= 150):
                time.sleep(1)
                sleep_counter += 1
            if gradient_averaging_step.done():
                # Log the results for monitoring purposes.
                bt.logging.info('Model Weights Before Optimizer Step') # TODO - do we need this here?
                bt.logging.info([layer for layer in self.model.parameters()][-1][-10:])
                with self.grad_averager.use_averaged_gradients():  # this will fill param.grads with aggregated gradients
                    bt.logging.info("Performing Optimizer Step")
                    self.opt.step()  # update model parameters using averaged grad
=======
        try:
            # Aggregate gradients and perform optimizer step when target batch size is reached 
            bt.logging.info("Performing Gradient Averaging")
            with self.tracker.pause_updates():
                
                self.grad_averager.step(timeout = (synapse.timeout-20))
                bt.logging.info('Model Weights Before Optimizer Step')
                bt.logging.info([layer for layer in self.model.parameters()][-1][-10:])
                with self.grad_averager.use_averaged_gradients():  # this will fill param.grads with aggregated gradients
                    bt.logging.info("Performing Optimizer Step")
                    self.opt.step()  # update model parameters using averaged gradients
>>>>>>> 9ff29ee0
                bt.logging.info('Model Weights After Optimizer Step')
                bt.logging.info([layer for layer in self.model.parameters()][-1][-10:])
                self.grad_averager.reset_accumulated_grads_()  # prepare for next step
                self.local_epoch = self.tracker.update_epoch(self.local_epoch + 1)
<<<<<<< HEAD
                self.local_samples = 0  
                synapse.completion = "True"
                return synapse
        except Exception as e:
            bt.logging.info(f"AllReduce Failed With Error: {e}")
            bt.logging.info("Loading State From Peer..")
            load_state_from_peer(self)
=======
                self.local_samples = 0
                synapse.completion = "True"

        except Exception as e:

            bt.logging.info(f"Gradient averaging step failed with error {e}")
            load_state_from_peer(self)
            synapse.completion = "False"

        return synapse
>>>>>>> 9ff29ee0

    async def forward(
        self, synapse: template.protocol.Train
    ) -> template.protocol.Train:
        """
        Processes the incoming 'Train' synapse by performing a training run

        Args:
            synapse (template.protocol.Train): The synapse object containing the 'dataset_indices' data.

        Returns:
            template.protocol.Train: The synapse object with the 'loss' field set to models loss.
        """
        if (self.tracker.global_progress.epoch != self.tracker.local_progress.epoch):
            load_state_from_peer(self)
        
        search_start = random.choice(range(len(self.dataset_indices) -  self.config.neuron.training_examples_per_miner + 1))
        start = self.dataset_indices.index(bitarray('0'* self.config.neuron.training_examples_per_miner), search_start)
        group = [i for i in range(start,start +  self.config.neuron.training_examples_per_miner)]
        self.dataset_indices[group] = True

        # Create Dataloader
        dataloader = SubsetFalconLoader(
            batch_size=self.config.neuron.local_batch_size_train, sequence_length=1024, rows=group
        )

        total_loss = 0
        # Train data for one epoch
        for index, batch in enumerate(dataloader):
            inputs = batch.to(self.device)
            
            # Zero Gradients
            self.opt.zero_grad()

            # Forward pass
            outputs = self.model(input_ids=inputs, labels=inputs)

            # Normalize loss to account for batch accumulation
            loss = outputs.loss
            
            # Accumulate Total Loss
            total_loss += outputs.loss.detach().item() 

            # Backward Pass
            loss.backward()
            
            # Accumulate Gradients
            self.grad_averager.accumulate_grads_(batch_size=len(inputs))

            # Update Tracker
            self.local_samples += 1    
            self.tracker.report_local_progress(self.local_epoch, self.local_samples)

            # Log accumulation status
            if index % 10 == 0:
                bt.logging.info(f"Local samples: {self.local_samples} | Local epoch: {self.local_epoch} | Loss: {outputs.loss.detach().item():.2f}")
                bt.logging.info(f"Global samples: {self.tracker.global_progress.samples_accumulated} | Global epoch: {self.tracker.global_progress.epoch} | Number of Peers: {self.tracker.global_progress.num_peers}")

            if not self.config.neuron.dont_wandb_log:
                self.wandb.log({"loss": outputs.loss.detach().item(), "local_epoch": self.local_epoch, "global_epoch": self.tracker.global_progress.epoch})
        
        if index % 10 != 0:
            bt.logging.info(f"Local samples: {self.local_samples} | Local epoch: {self.local_epoch} | Loss: {outputs.loss.detach().item():.2f}")
            bt.logging.info(f"Global samples: {self.tracker.global_progress.samples_accumulated} | Global epoch: {self.tracker.global_progress.epoch} | Number of Peers: {self.tracker.global_progress.num_peers}")

        # Store summed random gradients in the synapse
        gradients = tuple(param.grad.detach().cpu().clone() if param.grad is not None else torch.zeros_like(param) for param in self.model.parameters())
        synapse.gradients =  float(torch.sum(torch.abs(gradients[synapse.gradient_test_index])))

        average_loss = total_loss / index
        synapse.loss = average_loss
        synapse.dataset_indices = group

        event = {}
        event.update(self.get_miner_info())
        try:
            event.update(get_bandwidth())
        except:
            bt.logging.info("Error getting bandwidth metrics")
        event.update({'steps':index})
        
        # bt.logging.debug(f"Events: {str(event)}")
        # bt.logging.info("EVENTS", "events", **event)

        if not self.config.neuron.dont_wandb_log:
            self.wandb.log(event)

        return synapse

    async def blacklist_base(self, synapse) -> typing.Tuple[bool, str]:
        """
        Determines whether an incoming request should be blacklisted and thus ignored. Your implementation should
        define the logic for blacklisting requests based on your needs and desired security parameters.

        Blacklist runs before the synapse data has been deserialized (i.e. before synapse.data is available).
        The synapse is instead contructed via the headers of the request. It is important to blacklist
        requests before they are deserialized to avoid wasting resources on requests that will be ignored.

        Args:
            synapse (template.protocol.Train): A synapse object constructed from the headers of the incoming request.

        Returns:
            Tuple[bool, str]: A tuple containing a boolean indicating whether the synapse's hotkey is blacklisted,
                            and a string providing the reason for the decision.

        This function is a security measure to prevent resource wastage on undesired requests. It should be enhanced
        to include checks against the metagraph for entity registration, validator status, and sufficient stake
        before deserialization of synapse data to minimize processing overhead.

        Example blacklist logic:
        - Reject if the hotkey is not a registered entity within the metagraph.
        - Consider blacklisting entities that are not validators or have insufficient stake.

        In practice it would be wise to blacklist requests from entities that are not validators, or do not have
        enough stake. This can be checked via metagraph.S and metagraph.validator_permit. You can always attain
        the uid of the sender via a metagraph.hotkeys.index( synapse.dendrite.hotkey ) call.

        Otherwise, allow the request to be processed further.
        """
        hotkey = synapse.dendrite.hotkey
        synapse_type = type(synapse).__name__

        uid = None
        axon = None
        for _uid, _axon in enumerate(self.metagraph.axons):
            if _axon.hotkey == hotkey:
                uid = _uid
                axon = _axon
                break

        if uid is None:
            bt.logging.trace(
                f"Blacklisting unrecognized hotkey: {synapse.dendrite.hotkey}"
            )
            return (
                True,
                f"Blacklisted a non registered hotkey's {synapse_type} request from {hotkey}",
            )

        if self.config.blacklist.force_validator_permit and (
            not self.config.blacklist.allow_non_registered
        ):
            # Check stake if uid is recognize
            tao = self.metagraph.neurons[uid].stake.tao
            if tao < self.config.neuron.vpermit_tao_limit:
                return (
                    True,
                    f"Blacklisted a low stake {synapse_type} request: {tao} < {self.config.neuron.vpermit_tao_limit} from {hotkey}",
                )

        if synapse.dendrite.hotkey not in self.metagraph.hotkeys:
            # Ignore requests from unrecognized entities.
            bt.logging.trace(
                f"Blacklisting unrecognized hotkey {synapse.dendrite.hotkey}"
            )
            return True, "Unrecognized hotkey"

        bt.logging.trace(
            f"Not Blacklisting recognized hotkey {synapse.dendrite.hotkey}"
        )
        return False, "Hotkey recognized!"

    async def blacklist_is_alive(
        self, synapse: template.protocol.IsAlive
    ) -> typing.Tuple[bool, str]:
        blacklist = await self.blacklist_base(synapse)
        bt.logging.debug(blacklist[1])
        return blacklist
    
    async def blacklist_all_reduce(
        self, synapse: template.protocol.AllReduce
    ) -> typing.Tuple[bool, str]:
        blacklist = await self.blacklist_base(synapse)
        bt.logging.debug(blacklist[1])
        return blacklist

    async def blacklist_train(
        self, synapse: template.protocol.Train
    ) -> typing.Tuple[bool, str]:
        blacklist = await self.blacklist_base(synapse)
        bt.logging.info(blacklist[1])
        return blacklist

    async def priority_base(self, synapse: template.protocol.Train) -> float:
        """
        The priority function determines the order in which requests are handled. More valuable or higher-priority
        requests are processed before others. You should design your own priority mechanism with care.

        This implementation assigns priority to incoming requests based on the calling entity's stake in the metagraph.

        Args:
            synapse (template.protocol.Train): The synapse object that contains metadata about the incoming request.

        Returns:
            float: A priority score derived from the stake of the calling entity.

        Miners may recieve messages from multiple entities at once. This function determines which request should be
        processed first. Higher values indicate that the request should be processed first. Lower values indicate
        that the request should be processed later.

        Example priority logic:
        - A higher stake results in a higher priority value.
        """
        caller_uid = self.metagraph.hotkeys.index(
            synapse.dendrite.hotkey
        )  # Get the caller index.
        prirority = float(
            self.metagraph.S[caller_uid]
        )  # Return the stake as the priority.
        bt.logging.trace(
            f"Prioritizing {synapse.dendrite.hotkey} with value: ", prirority
        )
        return prirority


# This is the main function, which runs the miner.
if __name__ == "__main__":
    setup_logging()
    with Miner() as miner:
        while True:
            bt.logging.info("Miner running...", time.time())
            time.sleep(5)<|MERGE_RESOLUTION|>--- conflicted
+++ resolved
@@ -132,7 +132,6 @@
     ) -> template.protocol.IsAlive:
         
         bt.logging.info("Received All Reduce Call")
-<<<<<<< HEAD
         
         custom_group = GroupInfo(synapse.Group.group_id, tuple(synapse.Group.peerids), gathered=None)
         try:
@@ -151,24 +150,10 @@
                 with self.grad_averager.use_averaged_gradients():  # this will fill param.grads with aggregated gradients
                     bt.logging.info("Performing Optimizer Step")
                     self.opt.step()  # update model parameters using averaged grad
-=======
-        try:
-            # Aggregate gradients and perform optimizer step when target batch size is reached 
-            bt.logging.info("Performing Gradient Averaging")
-            with self.tracker.pause_updates():
-                
-                self.grad_averager.step(timeout = (synapse.timeout-20))
-                bt.logging.info('Model Weights Before Optimizer Step')
-                bt.logging.info([layer for layer in self.model.parameters()][-1][-10:])
-                with self.grad_averager.use_averaged_gradients():  # this will fill param.grads with aggregated gradients
-                    bt.logging.info("Performing Optimizer Step")
-                    self.opt.step()  # update model parameters using averaged gradients
->>>>>>> 9ff29ee0
                 bt.logging.info('Model Weights After Optimizer Step')
                 bt.logging.info([layer for layer in self.model.parameters()][-1][-10:])
                 self.grad_averager.reset_accumulated_grads_()  # prepare for next step
                 self.local_epoch = self.tracker.update_epoch(self.local_epoch + 1)
-<<<<<<< HEAD
                 self.local_samples = 0  
                 synapse.completion = "True"
                 return synapse
@@ -176,18 +161,6 @@
             bt.logging.info(f"AllReduce Failed With Error: {e}")
             bt.logging.info("Loading State From Peer..")
             load_state_from_peer(self)
-=======
-                self.local_samples = 0
-                synapse.completion = "True"
-
-        except Exception as e:
-
-            bt.logging.info(f"Gradient averaging step failed with error {e}")
-            load_state_from_peer(self)
-            synapse.completion = "False"
-
-        return synapse
->>>>>>> 9ff29ee0
 
     async def forward(
         self, synapse: template.protocol.Train
