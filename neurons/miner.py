# The MIT License (MIT)
# Copyright © 2023 Yuma Rao
# Copyright © 2023 KMFODA

# Permission is hereby granted, free of charge, to any person obtaining a copy of this software and associated
# documentation files (the “Software”), to deal in the Software without restriction, including without limitation
# the rights to use, copy, modify, merge, publish, distribute, sublicense, and/or sell copies of the Software,
# and to permit persons to whom the Software is furnished to do so, subject to the following conditions:

# The above copyright notice and this permission notice shall be included in all copies or substantial portions of
# the Software.

# THE SOFTWARE IS PROVIDED “AS IS”, WITHOUT WARRANTY OF ANY KIND, EXPRESS OR IMPLIED, INCLUDING BUT NOT LIMITED TO
# THE WARRANTIES OF MERCHANTABILITY, FITNESS FOR A PARTICULAR PURPOSE AND NONINFRINGEMENT. IN NO EVENT SHALL
# THE AUTHORS OR COPYRIGHT HOLDERS BE LIABLE FOR ANY CLAIM, DAMAGES OR OTHER LIABILITY, WHETHER IN AN ACTION
# OF CONTRACT, TORT OR OTHERWISE, ARISING FROM, OUT OF OR IN CONNECTION WITH THE SOFTWARE OR THE USE OR OTHER
# DEALINGS IN THE SOFTWARE.

import asyncio
import os
import random
import time
import typing

os.environ["NEST_ASYNCIO"] = "0"
import copy

import bittensor as bt
import numpy as np
import torch
from bitarray import bitarray
from bitsandbytes.optim import LAMB
from transformers import AutoModelForCausalLM
<<<<<<< HEAD
import copy
import numpy as np
import threading
=======
>>>>>>> 4bc85b2a

# Bittensor Miner Template:
import distributed_training
import hivemind
from distributed_training import __spec_version__, __version__
from distributed_training.base.miner import BaseMinerNeuron
from distributed_training.data.dataset import DataLoader
<<<<<<< HEAD
from distributed_training.utils.gradient_averager import (
    DTGradientAverager,
)
from distributed_training.utils.state_loader import (
    load_state_from_peer, ModelLoadingManager
)

=======
from distributed_training.utils.chain import log_peerid_to_chain
from distributed_training.utils.gradient_averager import DTGradientAverager
from distributed_training.utils.misc import init_dht, load_wandb, setup_logging
>>>>>>> 4bc85b2a
from distributed_training.utils.progress_tracker import (
    GlobalTrainingProgress,
    LocalTrainingProgress,
    get_global_epoch,
    update_global_tracker_state,
)
from distributed_training.utils.state_loader import load_state_from_peer
from distributed_training.utils.uids import map_uid_to_peerid
<<<<<<< HEAD
from distributed_training.utils.s3 import (
    get_indices_for_window,
    add_slice_for_window_to_buffer,
    upload_gradient_buffers_to_s3,
)
from bitsandbytes.optim import LAMB
from distributed_training import __version__, __spec_version__
from queue import Queue
=======
>>>>>>> 4bc85b2a

# GPU optimizations.
torch.backends.cudnn.benchmark = True
torch.backends.cuda.matmul.allow_tf32 = True
torch.backends.cudnn.allow_tf32 = True

# Seeds
torch.manual_seed(42)
torch.cuda.manual_seed(42)


class Miner(BaseMinerNeuron):
    def __init__(self, config=None):
        super(Miner, self).__init__(config=config)

        # Init Logging
        setup_logging(
            network=self.config.subtensor.network,
            netuid=self.config.netuid,
            hotkey=self.wallet.hotkey.ss58_address,
            version=__version__,
            spec_version=__spec_version__,
            run_id=None,
            ip=(
                self.config.axon.ip
                if self.config.axon.ip != "[::]"
                else bt.utils.networking.get_external_ip()
            ),
            port=self.config.axon.port,
            uid=self.metagraph.hotkeys.index(self.wallet.hotkey.ss58_address),
            neuron_type="miner",
        )

        # Init DHT
        init_dht(self)

        # Init Local & Global Progress
        self.local_progress = LocalTrainingProgress(
            peer_id=self.dht.peer_id.to_bytes(),
            epoch=0,
            samples_accumulated=0,
            samples_per_second=0.0,
            time=0.0,
            client_mode=False,
        )
        self.global_progress = GlobalTrainingProgress(epoch=0, samples_accumulated=0)
        self.global_progress.epoch = get_global_epoch(self)

        # Init Device & Model
        self.device = self.config.neuron.device
        if self.global_progress.epoch is None:
            bt.logging.error(
                f"Model Tag Is None. Make Sure You Are Using The Correct Model Name"
            )
        self.model = (
            AutoModelForCausalLM.from_pretrained(
                self.config.neuron.model_name,
                revision=str(1),
                trust_remote_code=True,
            )
            if self.global_progress.epoch
            else AutoModelForCausalLM.from_pretrained(
                self.config.neuron.model_name, trust_remote_code=True
            )
        )

        # Move the model to the appropriate device
        self.model = self.model.to(self.device)

        # Init UID
        self.uid = self.metagraph.hotkeys.index(self.wallet.hotkey.ss58_address)

        # Init Optimizer
        self.learning_rate_maximum = 6e-4
        self.weight_decay = 0.1
        param_dict = {pn: p for pn, p in self.model.named_parameters()}
        param_dict = {pn: p for pn, p in param_dict.items() if p.requires_grad}
        # create optim groups. Any parameters that is 2D will be weight decayed, otherwise no.
        # i.e. all weight tensors in matmuls + embeddings decay, all biases and layernorms don't.
        decay_params = [p for n, p in param_dict.items() if p.dim() >= 2]
        nodecay_params = [p for n, p in param_dict.items() if p.dim() < 2]
        optim_groups = [
            {"params": decay_params, "weight_decay": self.weight_decay},
            {"params": nodecay_params, "weight_decay": 0.0},
        ]
        self.opt = LAMB(
            optim_groups, lr=self.learning_rate_maximum, betas=(0.9, 0.95), eps=1e-8
        )

        # Init Gradient Averager
        self.all_reduce_timeout = 360
        self.grad_averager = DTGradientAverager(
            self.model.parameters(),
            dht=self.dht,
            prefix=f"{self.config.neuron.run_id}_grad_averager",
            compression=hivemind.Uniform8BitQuantization(),
            state_compression=hivemind.Uniform8BitQuantization(),
            accumulate_grads_on=torch.device(self.device),
            start=True,
            min_group_size=5,
            min_matchmaking_time=30.0,
            request_timeout=10.0,
            next_chunk_timeout=45.0,
            allreduce_timeout=self.all_reduce_timeout - 30.0 - 15.0,
        )

        self.loop = asyncio.new_event_loop()
        self._p2p = self.loop.run_until_complete(self.dht.replicate_p2p())
        self.peer_list = self.loop.run_until_complete(self._p2p.list_peers())

        # Create mapping between uids to peerids
        self.uids_to_peerids = {uid: None for uid in self.metagraph.uids.tolist()}

        # Load dataset
        self.dataset_loader = ()
        dataset_length = DataLoader.max_pages
        self.dataset_indices = bitarray(dataset_length)

        # Init Wandb
        if not self.config.neuron.dont_wandb_log:
            self.wandb = load_wandb(
                self, self.config, self.wallet, "miner", str(self.dht.peer_id)
            )

        # Load state from peers if miner is not on latest global epoch
        if self.local_progress.epoch != self.global_progress.epoch:
            load_state_from_peer(self, epoch=self.global_progress.epoch)

        # Init Tracking event
        self.event = {}

<<<<<<< HEAD
        # Init gradient queue
        self.config.neuron.window_length = 2  # TODO: set this in config.py
        self.grad_buff_queue = Queue(maxsize=0)

        # Init bakcground threads
        self.stop_event = threading.Event()
        self.dataloader_thread = threading.Thread(
            target=self.load_dataloader, daemon=True
        )
        self.dataloader_thread.start()
        
        self.loading_manager = ModelLoadingManager()

        self.update_model_thread = threading.Thread(
            target=self.load_latest_model, daemon=True
        )
        self.update_model_thread.start()

        # Keep for later
        # self.upload_gradient_buffers_to_s3_thread = threading.Thread(
        #     target=self.upload_gradient_buffers_to_s3,
        #     args=("distributed-training-second", self.wallet, "gradient"),
        #     daemon=True,
        # )
        # self.upload_gradient_buffers_to_s3_thread.start()
        # TODO: Add AWS credentials setup instructions in README.md
    # def upload_gradient_buffers_to_s3(self, bucket: str, wallet: "bt.wallet", key: str):
    #     _ = asyncio.run(
    #         upload_gradient_buffers_to_s3(self, bucket=bucket, wallet=wallet, key=key)
    #     )

    def load_latest_model(self):
        while not self.stop_event.is_set():
            # Skip checking if we're currently loading
            if self.loading_manager.is_loading:
                time.sleep(5)  # Short sleep before checking again
                continue
                
            self.global_progress.epoch = get_global_epoch(self)
            current_epoch = self.global_progress.epoch
            
            # Skip if we've already loaded this epoch
            if current_epoch == self.loading_manager.last_loaded_epoch:
                time.sleep(30)
                continue
                
            if (self.local_progress.epoch != current_epoch) or (
                sum(
                    np.isnan(
                        [layer for layer in self.model.parameters()][-2][-10:].tolist()
                    )
                ) > 1
            ):
                bt.logging.info("Local Epoch Behind Global Epoch. Loading Latest Model State.")
                load_state_from_peer(self, epoch=current_epoch)
            else:
                time.sleep(30)

    def load_dataloader(self):
        bt.logging.info("DataLoader initialisation started")
        search_start = random.choice(
            range(
                len(self.dataset_indices)
                - self.config.neuron.training_examples_per_miner
                + 1
            )
        )
        start = self.dataset_indices.index(
            bitarray("0" * self.config.neuron.training_examples_per_miner), search_start
        )
        self.group = [
            i
            for i in range(
                start, start + self.config.neuron.training_examples_per_miner
            )
        ]

        self.dataset_indices[self.group] = True

        # Create Dataloader
        self.dataloader = DataLoader(
            batch_size=self.config.neuron.local_batch_size_train,
            sequence_length=1024,
            rows=self.group,
        )
        bt.logging.info("DataLoader initialisation finished")
=======
        # Log PeerID to chain
        log_peerid_to_chain(self)
>>>>>>> 4bc85b2a

    def get_miner_info(self):
        return {
            "block": self.metagraph.block.item(),
            "stake": self.metagraph.stake[self.uid],
            "trust": self.metagraph.trust[self.uid],
            "consensus": self.metagraph.consensus[self.uid],
            "incentive": self.metagraph.incentive[self.uid],
            "emissions": self.metagraph.emission[self.uid],
        }

    async def is_alive(
        self, synapse: distributed_training.protocol.IsAlive
    ) -> distributed_training.protocol.IsAlive:
        bt.logging.info("Responded to be Active")
        synapse.completion = "True"
        synapse.epoch = self.local_progress.epoch
        return synapse

    async def all_reduce(
        self, synapse: distributed_training.protocol.AllReduce
    ) -> distributed_training.protocol.AllReduce:
        bt.logging.info("Received All Reduce Call")
        failed_gradient_all_reduce = False

        # Update the gradient averaging kwargs
        if synapse.next_chunk_timeout is not None:
            self.grad_averager.next_chunk_timeout = synapse.next_chunk_timeout
            self.grad_averager.allreduce_kwargs[
                "sender_timeout"
            ] = self.grad_averager.next_chunk_timeout
            self.grad_averager.allreduce_kwargs["reducer_timeout"] = (
                self.grad_averager.next_chunk_timeout * 2
            )
        if synapse.all_reduce_timeout is not None:
            self.grad_averager._allreduce_timeout = synapse.all_reduce_timeout
        if synapse.min_group_size is not None:
            self.grad_averager.matchmaking_kwargs[
                "min_group_size"
            ] = synapse.min_group_size
        if synapse.request_timeout is not None:
            self.grad_averager.matchmaking_kwargs[
                "request_timeout"
            ] = synapse.request_timeout
        if synapse.min_matchmaking_time is not None:
            self.grad_averager.matchmaking_kwargs[
                "min_matchmaking_time"
            ] = synapse.min_matchmaking_time

        # # Update mapping of uids to peerids
        try:
            gradient_averaging_step = self.grad_averager.step(
                timeout=(synapse.timeout - 20),
                wait=False,
                gather=self.local_progress.samples_accumulated,
            )
            start_time = time.perf_counter()

            while (gradient_averaging_step.done() is False) and (
                (time.perf_counter() - start_time) <= synapse.timeout
            ):
                time.sleep(1)

            if gradient_averaging_step.done():
                with self.grad_averager.use_averaged_gradients():  # this will fill param.grads with aggregated gradients
                    bt.logging.info("Model Weights Before Optimizer Step")
                    current_model_weights_sample = copy.copy(
                        [layer for layer in self.model.parameters()][-2][-10:].tolist()
                    )
                    bt.logging.info(current_model_weights_sample)

                    bt.logging.info("Model Gradients Before Clipping")
                    # Copy gradients
                    gradients = tuple(
                        (
                            param.grad.detach().cpu().clone()
                            if param.grad is not None
                            else torch.zeros_like(param)
                        )
                        for param in self.model.parameters()
                    )
                    bt.logging.info(gradients[-1][-10:].tolist())

                    bt.logging.info("Clipping Grads")
                    torch.nn.utils.clip_grad_norm_(self.model.parameters(), 1.0)

                    bt.logging.info(
                        "Model Gradients After Clipping Before Optimizer Step"
                    )
                    # Copy gradients
                    gradients = tuple(
                        (
                            param.grad.detach().cpu().clone()
                            if param.grad is not None
                            else torch.zeros_like(param)
                        )
                        for param in self.model.parameters()
                    )
                    bt.logging.info(gradients[-1][-10:].tolist())

                    if synapse.learning_rate is not None:
                        bt.logging.info(
                            f"Updating Optimizer Learning Rate To: {synapse.learning_rate}"
                        )
                        for param_group in self.opt.param_groups:
                            param_group["lr"] = synapse.learning_rate

                    bt.logging.info("Performing Optimizer Step")
                    self.opt.step()

                    # Reset gradient buffers
                    self.grad_averager.reset_accumulated_grads_()

                bt.logging.info("Model Weights After Optimizer Step")
                new_model_weights_sample = copy.copy(
                    [layer for layer in self.model.parameters()][-2][-10:].tolist()
                )
                bt.logging.info(new_model_weights_sample)

                if new_model_weights_sample == current_model_weights_sample:
                    bt.logging.info(
                        "Averaging Failed. Model Weights Haven't Changed. Loading Latest Model State."
                    )
                    failed_gradient_all_reduce = True
                    load_state_from_peer(self, epoch=self.local_progress.epoch + 1)

                elif sum(np.isnan(new_model_weights_sample)) > 1:
                    bt.logging.info(
                        "Averaging Failed. Model Weights Corrupted With NaNs After Running The Optimizer Step. Loading Latest Model State."
                    )
                    failed_gradient_all_reduce = True
                    state_loaded = load_state_from_peer(
                        self, epoch=self.local_progress.epoch + 1
                    )
                    if not state_loaded:
                        state_loaded = load_state_from_peer(
                            self, epoch=self.local_progress.epoch
                        )

                else:
                    # Update local progress
                    self.local_progress.epoch += 1
                    self.local_progress.samples_accumulated = 0
                    synapse.completion = "True"

            else:
                bt.logging.info("Averaging Failed. Loading Latest Model State.")
                failed_gradient_all_reduce = True
                load_state_from_peer(self)

        except Exception as e:
            bt.logging.info(
                f"Gradient Averaging Step Failed With Error: {e}. Loading Latest Model State."
            )
            failed_gradient_all_reduce = True
            self.global_progress.epoch = get_global_epoch(self)
            load_state_from_peer(self, epoch=self.global_progress.epoch)
            synapse.completion = "False"

        if failed_gradient_all_reduce:
            gradient_averaging_step.cancel()
            bt.logging.info("Gradient Step Cancelled")
            with self.grad_averager.use_averaged_gradients():
                self.opt.zero_grad()
            bt.logging.info("Optimizer Gradients Zeroed")

        return synapse

    async def forward(
        self, synapse: distributed_training.protocol.Train
    ) -> distributed_training.protocol.Train:
        """
        Processes the incoming 'Train' synapse by performing a training run

        Args:
            synapse (template.protocol.Train): The synapse object containing the 'dataset_indices' data.

        Returns:
            template.protocol.Train: The synapse object with the 'loss' field set to models loss.
        """
        timeout: float = synapse.timeout
        start_time: float = time.perf_counter()
        window: int = int(self.subtensor.block / self.config.neuron.window_length)

        self.global_progress.epoch = get_global_epoch(self)
        # TODO Skip this if already load_state_from_peers
        if (self.local_progress.epoch != self.global_progress.epoch) or (
            sum(
                np.isnan(
                    [layer for layer in self.model.parameters()][-2][-10:].tolist()
                )
            )
            > 1
        ):
            bt.logging.info(
                "Local Epoch Behind Global Epoch. Loading Latest Model State."
            )
            load_state_from_peer(self, epoch=self.global_progress.epoch)

        synapse.batch_size = self.config.neuron.local_batch_size_train

        total_loss = 0
        gradient_sum_list = []

        target_param = list(self.model.parameters())[synapse.gradient_test_index]

        # Wait for the dataloader thread to complete if it is running
        while self.dataloader_thread.is_alive():
            bt.logging.info("Waiting for DataLoader thread to complete")
            time.sleep(1)

        # Training loop
        for index, batch in enumerate(self.dataloader):
            # Extract inputs and labels
            inputs = batch[0].to(self.device)
            labels = batch[1].to(self.device)

            # Zero Gradients
            self.opt.zero_grad()

            # Forward pass
            with torch.autocast(device_type="cuda", dtype=torch.bfloat16):
                outputs = self.model(input_ids=inputs, labels=labels)
                loss = outputs[1]

            # Accumulate Total Loss
            total_loss += loss.detach().item()

            # Backward Pass
            loss.backward()

            # Accumulate Gradients
            self.grad_averager.accumulate_grads_(batch_size=inputs.size(0))

            # Update Tracker
            self.local_progress.samples_accumulated += inputs.size(0)

            # Extract gradient for the test_layer_index
            gradient = target_param.grad.detach()

            gradient_sum_list.append(torch.sum(torch.abs(gradient)).item())

            # Log accumulation status
            bt.logging.info(f"Index: {index} | Loss: {loss.detach().item():.2f}")

            # Add gradient to buffer
            await add_slice_for_window_to_buffer(
                self,
                dataset_index=index,
                model=self.model,
                window=window,
                seed=window,
                compression=100,
                key="gradient",
            )
            bt.logging.info("Added gradient to buffer")

        if synapse.gradient_test_index >= len(gradient):
            bt.logging.error(
                f"Request Received From A Validator Running {synapse.model_name} Whilst Current Miner Is Running {self.model.name_or_path}."
            )
            synapse.model_name = self.model.name_or_path
            return synapse

        self.dataloader_thread = threading.Thread(
            target=self.load_dataloader, daemon=True
        )
        self.dataloader_thread.start()

        # Store the list of gradient sums and projected gradients in the synapse
        synapse.gradient_sums = gradient_sum_list

        average_loss = total_loss / (index + 1)
        synapse.loss = average_loss
        synapse.dataset_indices = self.group

        if not self.config.neuron.dont_wandb_log:
            self.event.update(
                {
                    "loss": synapse.loss,
                    "local_epoch": self.local_progress.epoch,
                    "global_epoch": self.global_progress.epoch,
                    "steps": index,
                }
            )

        if time.perf_counter() - start_time > timeout:
            bt.logging.error(
                f"Timed out responding to request from {synapse.dendrite.hotkey}. Try decreasing config.neuron.training_examples_per_miner or upgrading to a faster GPU."
            )
        else:
            bt.logging.info(
                f"Succesfully responded to request from {synapse.dendrite.hotkey} in {time.perf_counter() - start_time} seconds."
            )

        return synapse

    def warmup(
        self,
    ):
        (self)

    async def blacklist_base(self, synapse) -> typing.Tuple[bool, str]:
        """
        Determines whether an incoming request should be blacklisted and thus ignored. Your implementation should
        define the logic for blacklisting requests based on your needs and desired security parameters.

        Blacklist runs before the synapse data has been deserialized (i.e. before synapse.data is available).
        The synapse is instead contructed via the headers of the request. It is important to blacklist
        requests before they are deserialized to avoid wasting resources on requests that will be ignored.

        Args:
            synapse (template.protocol.Train): A synapse object constructed from the headers of the incoming request.

        Returns:
            Tuple[bool, str]: A tuple containing a boolean indicating whether the synapse's hotkey is blacklisted,
                            and a string providing the reason for the decision.

        This function is a security measure to prevent resource wastage on undesired requests. It should be enhanced
        to include checks against the metagraph for entity registration, validator status, and sufficient stake
        before deserialization of synapse data to minimize processing overhead.

        Example blacklist logic:
        - Reject if the hotkey is not a registered entity within the metagraph.
        - Consider blacklisting entities that are not validators or have insufficient stake.

        In practice it would be wise to blacklist requests from entities that are not validators, or do not have
        enough stake. This can be checked via metagraph.S and metagraph.validator_permit. You can always attain
        the uid of the sender via a metagraph.hotkeys.index( synapse.dendrite.hotkey ) call.

        Otherwise, allow the request to be processed further.
        """
        hotkey = synapse.dendrite.hotkey
        synapse_type = type(synapse).__name__

        uid = None
        axon = None
        for _uid, _axon in enumerate(self.metagraph.axons):
            if _axon.hotkey == hotkey:
                uid = _uid
                axon = _axon
                break

        if uid is None:
            bt.logging.trace(
                f"Blacklisting unrecognized hotkey: {synapse.dendrite.hotkey}"
            )
            return (
                True,
                f"Blacklisted a non registered hotkey's {synapse_type} request from {hotkey}",
            )

        if self.config.blacklist.force_validator_permit and (
            not self.config.blacklist.allow_non_registered
        ):
            # Check stake if uid is recognize
            tao = self.metagraph.neurons[uid].stake.tao
            if tao < self.config.neuron.vpermit_tao_limit:
                return (
                    True,
                    f"Blacklisted a low stake {synapse_type} request: {tao} < {self.config.neuron.vpermit_tao_limit} from {hotkey}",
                )

        if synapse.dendrite.hotkey not in self.metagraph.hotkeys:
            # Ignore requests from unrecognized entities.
            bt.logging.trace(
                f"Blacklisting unrecognized hotkey {synapse.dendrite.hotkey}"
            )
            return True, "Unrecognized hotkey"

        bt.logging.trace(
            f"Not Blacklisting recognized hotkey {synapse.dendrite.hotkey}"
        )
        return False, "Hotkey recognized!"

    async def blacklist_is_alive(
        self, synapse: distributed_training.protocol.IsAlive
    ) -> typing.Tuple[bool, str]:
        blacklist = await self.blacklist_base(synapse)
        bt.logging.debug(blacklist[1])
        return blacklist

    async def blacklist_all_reduce(
        self, synapse: distributed_training.protocol.AllReduce
    ) -> typing.Tuple[bool, str]:
        blacklist = await self.blacklist_base(synapse)
        bt.logging.debug(blacklist[1])
        return blacklist

    async def blacklist_train(
        self, synapse: distributed_training.protocol.Train
    ) -> typing.Tuple[bool, str]:
        blacklist = await self.blacklist_base(synapse)
        bt.logging.info(blacklist[1])
        return blacklist

    async def priority_base(
        self, synapse: distributed_training.protocol.Train
    ) -> float:
        """
        The priority function determines the order in which requests are handled. More valuable or higher-priority
        requests are processed before others. You should design your own priority mechanism with care.

        This implementation assigns priority to incoming requests based on the calling entity's stake in the metagraph.

        Args:
            synapse (template.protocol.Train): The synapse object that contains metadata about the incoming request.

        Returns:
            float: A priority score derived from the stake of the calling entity.

        Miners may recieve messages from multiple entities at once. This function determines which request should be
        processed first. Higher values indicate that the request should be processed first. Lower values indicate
        that the request should be processed later.

        Example priority logic:
        - A higher stake results in a higher priority value.
        """
        caller_uid = self.metagraph.hotkeys.index(
            synapse.dendrite.hotkey
        )  # Get the caller index.
        prirority = float(
            self.metagraph.S[caller_uid]
        )  # Return the stake as the priority.
        bt.logging.trace(
            f"Prioritizing {synapse.dendrite.hotkey} with value: ", prirority
        )
        return prirority


# This is the main function, which runs the miner.
if __name__ == "__main__":
    with Miner() as miner:
        while True:
            bt.logging.info("Miner running...", time.time())
            time.sleep(5)<|MERGE_RESOLUTION|>--- conflicted
+++ resolved
@@ -31,12 +31,9 @@
 from bitarray import bitarray
 from bitsandbytes.optim import LAMB
 from transformers import AutoModelForCausalLM
-<<<<<<< HEAD
 import copy
 import numpy as np
 import threading
-=======
->>>>>>> 4bc85b2a
 
 # Bittensor Miner Template:
 import distributed_training
@@ -44,7 +41,6 @@
 from distributed_training import __spec_version__, __version__
 from distributed_training.base.miner import BaseMinerNeuron
 from distributed_training.data.dataset import DataLoader
-<<<<<<< HEAD
 from distributed_training.utils.gradient_averager import (
     DTGradientAverager,
 )
@@ -52,20 +48,15 @@
     load_state_from_peer, ModelLoadingManager
 )
 
-=======
 from distributed_training.utils.chain import log_peerid_to_chain
 from distributed_training.utils.gradient_averager import DTGradientAverager
 from distributed_training.utils.misc import init_dht, load_wandb, setup_logging
->>>>>>> 4bc85b2a
 from distributed_training.utils.progress_tracker import (
     GlobalTrainingProgress,
     LocalTrainingProgress,
     get_global_epoch,
     update_global_tracker_state,
 )
-from distributed_training.utils.state_loader import load_state_from_peer
-from distributed_training.utils.uids import map_uid_to_peerid
-<<<<<<< HEAD
 from distributed_training.utils.s3 import (
     get_indices_for_window,
     add_slice_for_window_to_buffer,
@@ -74,8 +65,6 @@
 from bitsandbytes.optim import LAMB
 from distributed_training import __version__, __spec_version__
 from queue import Queue
-=======
->>>>>>> 4bc85b2a
 
 # GPU optimizations.
 torch.backends.cudnn.benchmark = True
@@ -207,7 +196,6 @@
         # Init Tracking event
         self.event = {}
 
-<<<<<<< HEAD
         # Init gradient queue
         self.config.neuron.window_length = 2  # TODO: set this in config.py
         self.grad_buff_queue = Queue(maxsize=0)
@@ -294,10 +282,8 @@
             rows=self.group,
         )
         bt.logging.info("DataLoader initialisation finished")
-=======
         # Log PeerID to chain
         log_peerid_to_chain(self)
->>>>>>> 4bc85b2a
 
     def get_miner_info(self):
         return {
