# The MIT License (MIT)
# Copyright © 2023 Yuma Rao
# Copyright © 2023 KMFODA

# Permission is hereby granted, free of charge, to any person obtaining a copy of this software and associated
# documentation files (the “Software”), to deal in the Software without restriction, including without limitation
# the rights to use, copy, modify, merge, publish, distribute, sublicense, and/or sell copies of the Software,
# and to permit persons to whom the Software is furnished to do so, subject to the following conditions:

# The above copyright notice and this permission notice shall be included in all copies or substantial portions of
# the Software.

# THE SOFTWARE IS PROVIDED “AS IS”, WITHOUT WARRANTY OF ANY KIND, EXPRESS OR IMPLIED, INCLUDING BUT NOT LIMITED TO
# THE WARRANTIES OF MERCHANTABILITY, FITNESS FOR A PARTICULAR PURPOSE AND NONINFRINGEMENT. IN NO EVENT SHALL
# THE AUTHORS OR COPYRIGHT HOLDERS BE LIABLE FOR ANY CLAIM, DAMAGES OR OTHER LIABILITY, WHETHER IN AN ACTION
# OF CONTRACT, TORT OR OTHERWISE, ARISING FROM, OUT OF OR IN CONNECTION WITH THE SOFTWARE OR THE USE OR OTHER
# DEALINGS IN THE SOFTWARE.

from typing import List

import bittensor as bt
import torch
from distributed_training.data.dataset import DataLoader
from distributed_training.utils.uids import get_random_uids, map_uid_to_peerid
from distributed_training.utils.misc import generate_random_projection_matrix
import time
import itertools
import asyncio
<<<<<<< HEAD
import random
import numpy as np

# GPU optimizations.
torch.backends.cudnn.benchmark = True
torch.backends.cuda.matmul.allow_tf32 = True
torch.backends.cudnn.allow_tf32 = True
# Seeds
torch.manual_seed(42)
torch.cuda.manual_seed(42)
=======

>>>>>>> 3821fde6

def score_gradients(self, response, uid):
    # Create DataLoader
    dataloader = DataLoader(
        batch_size=self.config.neuron.local_batch_size_train,
        sequence_length=1024,
        rows=response.dataset_indices,
    )
    
    num_checks = 10
    checkpoint_rng = random.Random(response.projection_seed)
    checkpoint_indices = sorted(checkpoint_rng.sample(range(len(dataloader)), num_checks))
        
    checkpoint_indices_set = set(checkpoint_indices)
    validator_gradient_sums = []
    collected_indices = set()
    
    target_param = list(self.model.parameters())[response.gradient_test_index]
        
    # Generate random projection matrix
    original_dim = target_param.numel()
    projection_seed = response.projection_seed
    projected_dim = response.projected_dim

    R = generate_random_projection_matrix(projection_seed, original_dim, projected_dim).to(self.device)

    # Validator's projected gradients at checkpoint indices
    validator_proj_gradients = []

    # Process data at checkpoint indices
    for index, batch in enumerate(dataloader):
        if index in checkpoint_indices_set:
            # Extract inputs and labels
            inputs = batch[0].to(self.device)
            labels = batch[1].to(self.device)

            # Zero Gradients
            self.opt.zero_grad()

            # Forward pass
            outputs = self.model(input_ids=inputs, labels=labels)
            loss = outputs[1]

            # Backward Pass
            loss.backward()

            # Extract gradient for the test_layer_index
            gradient = target_param.grad.detach()
            
            validator_gradient_sums.append(
                torch.sum(torch.abs(gradient)).item()
                )
            
            # Project the gradient
            gradient_flat = gradient.view(-1)
            projected_gradient = torch.matmul(R, gradient_flat).cpu()

            # Append to validator's list
            validator_proj_gradients.append(projected_gradient.tolist())
            
            collected_indices.add(index)
            if len(collected_indices) == len(checkpoint_indices):
                break  # All required checkpoints have been processed
             
    if response.gradient_test_index >= len(gradient):
        bt.logging.info(
            f"UID {uid} running incorrect model. Assigning it a gradient score of 0."
        )
        score = 0
        return score
    
    # Extract miner's projected gradients and gradient sums at checkpoint indices
    miner_proj_gradients = [np.array(response.projected_gradients[idx]) for idx in checkpoint_indices]
    miner_gradient_sums = [response.gradient_sums[idx] for idx in checkpoint_indices]
    
    # Compare the projected gradients at the selected indices
    similarities = []
    for v_grad, m_grad in zip(validator_proj_gradients, miner_proj_gradients):
        # Compute cosine similarity
        numerator = np.dot(v_grad, m_grad)
        denominator = np.linalg.norm(v_grad) * np.linalg.norm(m_grad)
        cosine_similarity = numerator / (denominator + 1e-8)
        similarities.append(cosine_similarity)

    # Compute average similarity
    average_similarity = sum(similarities) / len(similarities)

    # Normalize the score to [0, 1] for random projection method
    score_proj = (average_similarity + 1) / 2  # Cosine similarity ranges from -1 to 1
    
    bt.logging.info(
        f"Local Validator Gradient Sums at checkpoints: {validator_gradient_sums}"
    )
    bt.logging.info(
        f"UID {uid} Gradient Sums at checkpoints: {miner_gradient_sums}"
    )         
    bt.logging.info(
        f"Local Validator Projected Gradients at checkpoints: {validator_proj_gradients}"
    )
    bt.logging.info(
        f"UID {uid} Projected Gradients at checkpoints: {miner_proj_gradients}"
    )         

    # Compute the differences between the miner's and validator's gradient sums
    differences = [abs(m - v) for m, v in zip(miner_gradient_sums, validator_gradient_sums)]

    # Compute relative differences
    relative_diffs = [
        diff / max(abs(m), abs(v), 1e-8)
        for diff, m, v in zip(differences, miner_gradient_sums, validator_gradient_sums)
    ]

    # Compute average relative difference
    average_relative_diff = sum(relative_diffs) / len(relative_diffs)

    # Normalize score between 0 and 1 for gradient sum method
    score_sum = max(0.0, 1.0 - average_relative_diff)
    
    
    bt.logging.info(
        f"UID {uid} Gradient Sums scores: {score_sum} -- Projected gradient scores: {score_proj}"
    )   
    return (score_sum + score_proj) / 2


async def score_blacklist(self, uids):
    scores = torch.FloatTensor([1 for _ in uids]).to(self.device)
    for i, uid in enumerate(uids):
        if self.uids_to_peerids[uid] == None:
            scores[i] = 0.0
        else:
            scores[i] = 1.0

    return scores


async def score_bandwidth(self, uids, timeout=120):
    scores = torch.FloatTensor([1 for _ in uids]).to(self.device)
    for i, uid in enumerate(uids):
        peer = self.uids_to_peerids[uid]

        if peer is None:
            scores[i] = 0

        else:
            try:
                start_time = time.perf_counter()

                metadata, tensors = await asyncio.wait_for(
                    self.load_state_from_miner(peer), timeout=timeout
                )
                end_time = time.perf_counter()

                if (metadata is None) or (tensors is None):
                    scores[i] = 0
                else:
                    scores[i] = 1 - ((end_time - start_time) / timeout)

                bt.logging.info(f"Reward for peer {peer} is {scores[i]}")

            except Exception as e:
                bt.logging.info(f"Failed to download state from {peer} - {repr(e)}")
                scores[i] = 0
                bt.logging.info(f"Reward for peer {peer} is {scores[i]}")

    return scores


def score_failed_senders(self, uids, failed_peers, participating_peers):
    scores = torch.FloatTensor([0.0 for _ in uids]).to(self.device)
    for i, uid in enumerate(uids):
        peer_id = self.uids_to_peerids.get(uid)

        if peer_id in participating_peers:
            if peer_id in failed_peers:
                bt.logging.info(f"UID:{uid} - Failed participating peer")
                scores[i] = 0.0
            else:
                bt.logging.info(f"UID:{uid} - Successful participating peer")
                scores[i] = 1.0
        else:
            bt.logging.info(f"UID:{uid} - Non participating peer")
            scores[i] = 0.0

    return scores


async def get_rewards(
    self,
    uids: List[int],
    responses: list,
    all_reduce: bool,
    failed_peers=None,
    participating_peers=None,
) -> torch.FloatTensor:
    """
    Returns a tensor of rewards for the given query and responses.

    Args:
    - uids (List[int]): A list of uids that were queried.
    - responses (List): A list of all the responses from the queried uids.
    - all_reduce (bool): A boolean representing wether the all_reduce synapse was called.
    - responses (List[float]): A list of responses from the miners.

    Returns:
    - torch.FloatTensor: A tensor of rewards for the given query and responses.
    """
    # Score a non-empty AllReduce response
    if all_reduce and ((responses != [[]]) or (self.uid != self.master_uid)):
        if self.uid != self.master_uid:
            # Now that we've called all_reduce on all available UIDs, only score a sample of them to spread
            # the scoring burden across all validators
            self.miner_uids = await get_random_uids(self, dendrite=self.dendrite, k=2)
            self.event.update({"uids": self.miner_uids})
            bt.logging.info(f"UIDs:  {self.miner_uids}")

        # Set up the scores tensor
        scores = torch.FloatTensor([1 for _ in self.miner_uids]).to(self.device)

        # Update mapping of uids to peerids
        self.uids_to_peerids = await map_uid_to_peerid(self, range(0, self.metagraph.n))
        self.uids_to_peerids[self.uid] = self.dht.peer_id
        bt.logging.info(f"UID To PeerID Mapping: {self.uids_to_peerids}")

        # Check if peer is connected to DHT & run_id and blacklist them if they are not
        blacklist_scores = await score_blacklist(self, self.miner_uids.tolist())
        bt.logging.info(f"DHT Blacklist Scores: {blacklist_scores}")
        self.event.update(
            {
                f"rewards.blacklist.uid{uid}": blacklist_score
                for uid, blacklist_score in zip(uids, blacklist_scores)
            }
        )
        scores *= blacklist_scores

        if self.uid == self.master_uid:
            # Apply penalty to failed senders if any
            failed_sender_scores = score_failed_senders(
                self, self.miner_uids.tolist(), failed_peers, participating_peers
            )
            bt.logging.info(f"Failed Sender Scores: {failed_sender_scores}")
            self.event.update(
                {
                    f"rewards.failed_sender_score.uid{uid}": failed_sender_score
                    for uid, failed_sender_score in zip(uids, failed_sender_scores)
                }
            )
            scores *= failed_sender_scores
        else:
            # Score miners bandwidth
            bandwidth_scores = await score_bandwidth(
                self, self.miner_uids.tolist(), self.load_state_timeout
            )
            bt.logging.info(f"Bandwidth Scores: {bandwidth_scores}")
            self.event.update(
                {
                    f"rewards.bandwidth_scores.uid{uid}": bandwidth_score
                    for uid, bandwidth_score in zip(uids, bandwidth_scores)
                }
            )
            scores *= bandwidth_scores

    # Score an empty responses
    elif (responses == [[]]) or (
        [
            response.gradient_sums
            for response in responses[0]
            if (response.dendrite.status_code == 200)
            and (response.gradient_sums is not None)
        ]
        == []
    ):
        scores = torch.FloatTensor([0 for _ in uids]).to(self.device)

    # Score a non-empty Train response
    else:
        scores = torch.FloatTensor(
            [
                1
                if response.dendrite.status_code == 200 and response.loss != 0.0
                else 0
                for _, response in zip(uids, responses[0])
            ]
        ).to(self.device)
        bt.logging.info(f"Timeout Scores: {scores}")

        # Periodically check if peer is connected to DHT & run_id and blacklist them if they are not
        if (self.step % 1) == 0:
            # Update mapping of uids to peerids
            self.uids_to_peerids = await map_uid_to_peerid(
                self, range(0, self.metagraph.n)
            )
            self.uids_to_peerids[self.uid] = self.dht.peer_id
            bt.logging.info(f"UID To PeerID Mapping: {self.uids_to_peerids}")

            # Check if peer is connected to DHT & run_id and blacklist them if they are not
            blacklist_scores = await score_blacklist(self, uids.tolist())
            bt.logging.info(f"DHT Blacklist Scores: {blacklist_scores}")
            self.event.update(
                {
                    f"rewards.blacklist.uid{uid}": blacklist_score
                    for uid, blacklist_score in zip(uids, blacklist_scores)
                }
            )
            scores *= blacklist_scores

        # Re-calculate gradients and score the difference between local gradients and the miner's gradients
        gradient_scores = torch.FloatTensor(
            [
                (
                    score_gradients(self, response, uids.tolist()[index])
                    if (response.dendrite.status_code == 200)
                    and (response.gradient_sums is not None)
                    else 0
                )
                for index, response in enumerate(responses[0])
            ]
        ).to(self.device)
        bt.logging.info(f"Gradient Scores: {gradient_scores}")
        self.event.update(
            {
                f"rewards.gradient.uid{uid}": gradient_score
                for uid, gradient_score in zip(uids.tolist(), gradient_scores)
            }
        )
        scores *= gradient_scores

        # Score miners based off the size of the data they have trained on this step
        steps_scores = torch.FloatTensor(
            [
                (
                    len(response.dataset_indices)
                    if (response.dendrite.status_code == 200)
                    and (response.dataset_indices is not None)
                    else 0
                )
                for index, response in enumerate(responses[0])
            ]
        ).to(self.device)
        bt.logging.info(f"Steps Scores: {steps_scores}")
        self.event.update(
            {
                f"rewards.steps.uid{uid}": steps_score
                for uid, steps_score in zip(uids.tolist(), steps_scores)
            }
        )
        scores *= steps_scores

    return scores<|MERGE_RESOLUTION|>--- conflicted
+++ resolved
@@ -26,7 +26,6 @@
 import time
 import itertools
 import asyncio
-<<<<<<< HEAD
 import random
 import numpy as np
 
@@ -37,9 +36,6 @@
 # Seeds
 torch.manual_seed(42)
 torch.cuda.manual_seed(42)
-=======
-
->>>>>>> 3821fde6
 
 def score_gradients(self, response, uid):
     # Create DataLoader
