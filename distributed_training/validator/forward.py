# The MIT License (MIT)
# Copyright © 2023 Yuma Rao
# Copyright © 2023 KMFODA

# Permission is hereby granted, free of charge, to any person obtaining a copy of this software and associated
# documentation files (the “Software”), to deal in the Software without restriction, including without limitation
# the rights to use, copy, modify, merge, publish, distribute, sublicense, and/or sell copies of the Software,
# and to permit persons to whom the Software is furnished to do so, subject to the following conditions:

# The above copyright notice and this permission notice shall be included in all copies or substantial portions of
# the Software.

# THE SOFTWARE IS PROVIDED “AS IS”, WITHOUT WARRANTY OF ANY KIND, EXPRESS OR IMPLIED, INCLUDING BUT NOT LIMITED TO
# THE WARRANTIES OF MERCHANTABILITY, FITNESS FOR A PARTICULAR PURPOSE AND NONINFRINGEMENT. IN NO EVENT SHALL
# THE AUTHORS OR COPYRIGHT HOLDERS BE LIABLE FOR ANY CLAIM, DAMAGES OR OTHER LIABILITY, WHETHER IN AN ACTION
# OF CONTRACT, TORT OR OTHERWISE, ARISING FROM, OUT OF OR IN CONNECTION WITH THE SOFTWARE OR THE USE OR OTHER
# DEALINGS IN THE SOFTWARE.

import asyncio
import base64
import copy
import random
import time

import bittensor as bt
import numpy as np
import torch
from hivemind.averaging.group_info import GroupInfo
from hivemind.dht import DHTID
from huggingface_hub import create_tag, list_repo_refs
from huggingface_hub.utils import HfHubHTTPError

import distributed_training
from distributed_training.utils.misc import get_bandwidth
from distributed_training.utils.progress_tracker import update_global_tracker_state
from distributed_training.utils.state_loader import load_state_from_peer
from distributed_training.utils.uids import get_random_uids, map_uid_to_peerid
from distributed_training.validator.reward import get_rewards, score_blacklist


async def forward(self):
    """
    The forward function is called by the validator every time step.

    It is responsible for querying the network and scoring the responses.

    Args:
        self (:obj:`bittensor.neuron.Neuron`): The neuron object which contains all the necessary state for the validator.

    """
    failed_senders = None
    update_global_tracker_state(self)
    if self.global_progress.epoch is not None:
        if self.local_progress.epoch < self.global_progress.epoch:
            bt.logging.info(
                "Local Epoch Behind Global Epoch. Loading Latest Model State."
            )
            load_state_from_peer(self)

    # Evaluate wether to run an AllReduce or a Train synapse based on the global samples accumulated
    if (
        (
            (
                self.config.neuron.global_batch_size_train
                - self.global_progress.samples_accumulated
            )
            <= 25
        )
        and (not self.step_scheduled)
        and (self.global_progress.epoch == self.local_progress.epoch)
    ):
        # If running an AllReduce synapse, call as many miners as possible
        sample_size = int(self.metagraph.n)
        all_reduce = True
        self.event.update({"synapse_type": "all_reduce"})

    else:
        # If running a Train synapse call, only call the sample_size
        sample_size = self.config.neuron.sample_size
        all_reduce = False
        self.event.update({"synapse_type": "train"})

    # Get active miners
    self.miner_uids = await get_random_uids(
        self,
        dendrite=self.dendrite,
        k=sample_size,
        epoch=self.local_progress.epoch if all_reduce else None,
    )

    self.event.update({"uids": self.miner_uids})
    bt.logging.info(f"UIDs:  {self.miner_uids}")

    if self.miner_uids.tolist() == []:
        responses = [[]]
        bt.logging.info("No Active Miners Found This Step.")
    else:
        query_tasks = []

        ## AllReduce synapse
        if all_reduce:
            start_time = time.perf_counter()

            group_peerids = None
            blacklist_scores = None

            # Map UIDs to PeerIds
            while (
                (group_peerids is None)
                or (blacklist_scores is None)
                # or (blacklist_scores.sum().item() == 0) #TODO
                or any(
                    scores_ids_tuple[1] is None
                    for index, scores_ids_tuple in enumerate(
                        zip(blacklist_scores, group_peerids.values())
                    )
                    if (index != self.uid) and (scores_ids_tuple[0] != 0)
                )
            ):
                group_peerids = await map_uid_to_peerid(self, self.miner_uids.tolist())
                self.uids_to_peerids = group_peerids
                blacklist_scores = await score_blacklist(self, group_peerids.keys())
                bt.logging.info(f"group_peerids: {group_peerids}")
                bt.logging.info(f"blacklist_scores: {blacklist_scores}")

            bt.logging.info(f"While loop finished...")

            # Filter any UIDs not connected to the DHT
            group_peerids = {
                key: group_peerids[key]
                for i, key in enumerate(group_peerids.keys())
                if blacklist_scores[i] != 0.0
            }

            self.miner_uids = torch.tensor(list(group_peerids.keys())).to(self.device)

            # Map uids to peerids
            self.peerids_to_uids = {
                str(value): key for key, value in self.uids_to_peerids.items()
            }

            group_id = DHTID.generate().to_bytes()

            bt.logging.info("DHT ID:", self.dht.peer_id)
            bt.logging.info("Group Peer IDs:", list(group_peerids.values()))

            ordered_peer_ids = [self.dht.peer_id] + list(group_peerids.values())

            group = distributed_training.protocol.Group(
                peer_count=len(group_peerids) + 1,  # Including the local peer
                peer_ids=[peer_id.to_string() for peer_id in ordered_peer_ids],
                group_id=base64.b64encode(group_id),
            )

            # Define a custom group for all-reduce
            custom_group = GroupInfo(group_id, tuple(ordered_peer_ids), gathered=None)

            bt.logging.info("Performing Gradient Averaging")
            gradient_averaging_step = self.grad_averager.step(
                custom_group_info=custom_group,
                wait=False,
<<<<<<< HEAD
                peerids_to_uids=self.peerids_to_uids,
            )

            learning_rate = self.get_learning_rate()
            bt.logging.info(f"Current Learning Rate: {learning_rate}")

            queries = [
                distributed_training.protocol.AllReduce(
                    group=group,
                    timeout=self.all_reduce_timeout
                    - (
                        time.perf_counter() - start_time
                    ),  # Subtracting this step from the timeout
                    learning_rate=learning_rate,
=======
            )
            # peerids_to_uids = self.peerids_to_uids)
            self.learning_rate = self.get_learning_rate()
            bt.logging.info(f"Current Learning Rate: {self.learning_rate}")

            queries = [
                distributed_training.protocol.AllReduce(
                    learning_rate=self.learning_rate
>>>>>>> a1692526
                )
                for _ in self.miner_uids
            ]

        ## Train synapse
        else:
            # Get a random layer to check gradients against
            gradient_test_index = random.choice(self.test_layer_indices)
            queries = [
                distributed_training.protocol.Train(
                    model_name=self.model.name_or_path,
                    gradient_test_index=gradient_test_index,
                )
                for _ in self.miner_uids
            ]

        # Query the network
        query_tasks.append(
            self.dendrite_pool.async_forward(
                self.miner_uids, queries, timeout=self.all_reduce_timeout
            )
        )
        bt.logging.info("Query Sent Out")
        responses = await asyncio.gather(*query_tasks)
        bt.logging.info("Query Responses Received")

        # Process the AllReduce query responses
        if all_reduce and responses != [[]]:
            failed_gradient_all_reduce = False
            # Wait for gradient averaging to finish
            while (not gradient_averaging_step.done()) and (
                (time.perf_counter() - start_time) <= self.all_reduce_timeout
            ):
                await asyncio.sleep(1)

            if gradient_averaging_step.done():
                
                # Check if there are failed senders
                averaging_result = gradient_averaging_step.result()
                if averaging_result is not True:
                    failed_senders = averaging_result
                    bt.logging.info(f"Failed senders detected: {failed_senders}")
                    
                # Optimizer Step
                with self.grad_averager.use_averaged_gradients():
                    # Log Model Weight Before Optimizer Step
                    bt.logging.info("Model Weights Before Optimizer Step")
                    current_model_weights_sample = copy.copy(
                        [layer for layer in self.model.parameters()][-2][-10:].tolist()
                    )
                    bt.logging.info(current_model_weights_sample)
                    bt.logging.info("Model Gradients Before Optimizer Step")
                    # Copy gradients
                    gradients = tuple(
                        (
                            param.grad.detach().cpu().clone()
                            if param.grad is not None
                            else torch.zeros_like(param)
                        )
                        for param in self.model.parameters()
                    )
                    bt.logging.info(gradients[-1][-10:].tolist())
                    bt.logging.info("Performing Optimizer Step")
                    # Update model parameters using averaged gradients
                    self.opt.step()

                # Log Model Weight After Optimizer Step
                bt.logging.info("Model Weights After Optimizer Step")
                new_model_weights_sample = copy.copy(
                    [layer for layer in self.model.parameters()][-2][-10:].tolist()
                )
                bt.logging.info(new_model_weights_sample)

                if new_model_weights_sample == current_model_weights_sample:
                    bt.logging.info(
                        "Averaging Failed. Model Weights Haven't Changed. Loading Latest Model State."
                    )
                    failed_gradient_all_reduce = True
                    load_state_from_peer(self, epoch=self.local_progress.epoch + 1)

                elif sum(np.isnan(new_model_weights_sample)) > 1:
                    bt.logging.info(
                        "Averaging Failed. Model Weights Corrupted With NaNs After Running The Optimizer Step. Loading Latest Model State."
                    )
                    failed_gradient_all_reduce = True
                    state_loaded = load_state_from_peer(
                        self, epoch=self.local_progress.epoch + 1
                    )
                    if not state_loaded:
                        state_loaded = load_state_from_peer(
                            self, epoch=self.local_progress.epoch
                        )

                else:
                    # Reset gradients and update local progress
                    self.grad_averager.reset_accumulated_grads_()
                    self.local_progress.epoch += 1
                    self.local_progress.samples_accumulated = 0

                    # Push to HF Hub if the current validator is the first to update
                    refs = list_repo_refs(
                        self.config.neuron.model_name, repo_type="model"
                    )
                    tag_name = (
                        max([int(tag.name) for tag in refs.tags]) if refs.tags else None
                    )
                    bt.logging.info(f"Old Model Tag {tag_name}")
                    if (tag_name is not None) and tag_name < self.local_progress.epoch:
                        attempt = 0
                        while attempt < self.model_upload_retry_limit:
                            try:
                                bt.logging.info("Pushing New Model Weights To HF Hub.")
                                self.model.push_to_hub(self.config.neuron.model_name)
                                create_tag(
                                    self.config.neuron.model_name,
                                    repo_type="model",
                                    tag=str(self.local_progress.epoch),
                                    tag_message=f"Epcoh {self.local_progress.epoch}",
                                )
                                refs = list_repo_refs(
                                    self.config.neuron.model_name, repo_type="model"
                                )
                                tag_name = max([int(tag.name) for tag in refs.tags])
                                bt.logging.info(f"New Model Tag {tag_name}")
                                break

                            except HfHubHTTPError:
                                bt.logging.info(
                                    f"Model With Tag {tag_name} Already Uploaded to HF Hub. Loading That Model."
                                )
                                state_loaded = load_state_from_peer(
                                    self, epoch=tag_name
                                )
                                if state_loaded:
                                    break
                            except Exception as e:
                                attempt += 1
                                bt.logging.warning(
                                    f"Failed To Upload Model To HF hub, Retrying. Attempt {attempt}/{self.model_upload_retry_limit}."
                                )
                                if attempt < self.model_upload_retry_limit:
                                    # Wait before the next retry
                                    time.sleep(self.model_upload_retry_delay)
                                else:
                                    bt.logging.error(
                                        "Maximum Retry Limit Reached. Unable To Upload Model To HF Hub."
                                    )
                                    raise

            else:
                bt.logging.info("Averaging Failed. Loading Latest Model State.")
                failed_gradient_all_reduce = True
                gradient_averaging_step.cancel()
                load_state_from_peer(self)

            if failed_gradient_all_reduce:
                bt.logging.info("Gradient Step Cancelled")
                with self.grad_averager.use_averaged_gradients():
                    self.opt.zero_grad()
                bt.logging.info("Optimizer Gradients Zeroed")

            self.step_scheduled = False
        # Process the Train query responses
        else:
            bt.logging.info(
                "Received Responses: "
                + str(
                    [
                        {
                            "Loss": response.loss,
                            "Dataset Indices": (
                                min(response.dataset_indices),
                                max(response.dataset_indices),
                            ),
                            "IP": self.metagraph.axons[uid].ip,
                            "Port": self.metagraph.axons[uid].port,
                            "Hotkey": self.metagraph.axons[uid].hotkey,
                        }
                        for response, uid in zip(responses[0], self.miner_uids)
                        if response.dendrite.status_code == 200
                        and (response.dataset_indices is not None)
                    ]
                )
            )
            self.average_loss = np.array(
                [
                    response.loss
                    for response, uid in zip(responses[0], self.miner_uids)
                    if response.dendrite.status_code == 200
                    and (response.dataset_indices is not None)
                ]
            ).mean()
            bt.logging.info(f"Current Average Miner Loss: {self.average_loss}")

    rewards = await get_rewards(
        self, uids=self.miner_uids, responses=responses, all_reduce=all_reduce, failed_senders=failed_senders
    )

    # Normalise Rewards
    if rewards.sum() != 0:
        rewards = rewards / rewards.sum()

    bt.logging.info(f"Final Scores: {rewards}")

    # Update the tracker based on the rewards
    if not all_reduce:
        self.update_local_tracker_state(rewards, responses)
    self.event.update(
        {
            "local_samples_accumulated": self.local_progress.samples_accumulated,
            "local_epoch": self.local_progress.epoch,
            "global_samples_accumulated": self.global_progress.samples_accumulated,
            "global_epoch": self.global_progress.epoch,
            "average_miner_loss": self.average_loss,
            "learning_rate": self.learning_rate,
        }
    )

    # Update the scores based on the rewards.
    self.update_scores(rewards, self.miner_uids)

    self.event.update(self.get_validator_info())
    try:
        self.event.update(get_bandwidth())
    except:
        bt.logging.info("Error getting bandwidth metrics")

    return responses<|MERGE_RESOLUTION|>--- conflicted
+++ resolved
@@ -159,7 +159,6 @@
             gradient_averaging_step = self.grad_averager.step(
                 custom_group_info=custom_group,
                 wait=False,
-<<<<<<< HEAD
                 peerids_to_uids=self.peerids_to_uids,
             )
 
@@ -174,16 +173,6 @@
                         time.perf_counter() - start_time
                     ),  # Subtracting this step from the timeout
                     learning_rate=learning_rate,
-=======
-            )
-            # peerids_to_uids = self.peerids_to_uids)
-            self.learning_rate = self.get_learning_rate()
-            bt.logging.info(f"Current Learning Rate: {self.learning_rate}")
-
-            queries = [
-                distributed_training.protocol.AllReduce(
-                    learning_rate=self.learning_rate
->>>>>>> a1692526
                 )
                 for _ in self.miner_uids
             ]
