--- conflicted
+++ resolved
@@ -2,49 +2,28 @@
 import logging
 from contextlib import contextmanager
 from enum import Enum
-from typing import (
-    Any,
-    AsyncIterator,
-    Dict,
-    Iterable,
-    Iterator,
-    Optional,
-    Sequence,
-    Union,
-)
+from typing import (Any, AsyncIterator, Dict, Iterable, Iterator, Optional,
+                    Sequence, Union)
 
 import bittensor as bt
 import hivemind
 import hivemind.averaging.averager
 import torch
-from hivemind.averaging.allreduce import (
-    AllreduceException,
-    AllReduceRunner,
-    AveragingMode,
-)
+from hivemind.averaging.allreduce import (AllreduceException, AllReduceRunner,
+                                          AveragingMode)
 from hivemind.averaging.control import AveragingStage, StepControl
 from hivemind.averaging.group_info import GroupInfo
 from hivemind.averaging.load_balancing import load_balance_peers
 from hivemind.averaging.matchmaking import MatchmakingException
 from hivemind.compression import deserialize_torch_tensor
 from hivemind.dht import DHT
-from hivemind.p2p import (
-    P2PContext,
-    P2PDaemonError,
-    P2PHandlerError,
-    PeerID,
-    ServicerBase,
-)
+from hivemind.p2p import (P2PContext, P2PDaemonError, P2PHandlerError, PeerID,
+                          ServicerBase)
 from hivemind.proto import averaging_pb2
 from hivemind.utils import MPFuture, get_logger
-from hivemind.utils.asyncio import (
-    aiter_with_timeout,
-    amap_in_executor,
-    as_aiter,
-    attach_event_on_finished,
-    azip,
-    enter_asynchronously,
-)
+from hivemind.utils.asyncio import (aiter_with_timeout, amap_in_executor,
+                                    as_aiter, attach_event_on_finished, azip,
+                                    enter_asynchronously)
 from hivemind.utils.timed_storage import DHTExpiration, get_dht_time
 
 from template.proto import custom_averaging_pb2
@@ -78,11 +57,6 @@
 class DTAllReduceRunner(AllReduceRunner):
     def __init__(self, peerids_to_uids, *args, **kwargs):
         super().__init__(*args, **kwargs)
-<<<<<<< HEAD
-
-    async def _communicate_with_peer(self, peer_id: PeerID):
-        bt.logging.info(f"Communicating with peer: {peer_id}")
-=======
         self.count = 0
         self.peerids_to_uids = peerids_to_uids
         bt.logging.info(f"PeerID to UID mapping: {self.peerids_to_uids}")
@@ -94,7 +68,6 @@
             if str(peer_id) in self.peerids_to_uids.keys()
             else ""
         )
->>>>>>> ad511b46
         bt.logging.info(
             f"UID:{uid} - PeerID:{peer_id} - communicate_with_peer started",
         )
@@ -118,14 +91,10 @@
                     self._generate_input_for_peer(peer_index, uid, peer_id),
                     done_sending,
                 )
-<<<<<<< HEAD
-                bt.logging.info(f"_generate_input_for_peer done.. {peer_id}")
-=======
-                await asyncio.sleep(5)
+
                 bt.logging.info(
                     f"UID:{uid} - PeerID:{peer_id} - generate_input_for_peer started"
                 )
->>>>>>> ad511b46
                 stream = await self._get_peer_stub(peer_id).rpc_aggregate_part(
                     inputs_aiter
                 )
@@ -138,14 +107,10 @@
                         f"self.should_delay_results(self.peer_id) {self.should_delay_results(self.peer_id)}"
                     )
                     await done_sending.wait()
-<<<<<<< HEAD
-                bt.logging.info(f"sending done.. {peer_id}")
-=======
 
                 bt.logging.info(
                     f"UID:{uid} - PeerID:{peer_id} - sending tensors finished"
                 )
->>>>>>> ad511b46
                 part_index = 0
 
                 def _try_deserialize(msg):
@@ -288,11 +253,8 @@
                 async for averaged_tensor_delta in self.tensor_part_container.iterate_output_tensors():
                     yield averaged_tensor_delta  # delta = averaged_tensor - original_tensor
 
-<<<<<<< HEAD
-=======
                 bt.logging.info(f"Iterate Output Tensors Finished")
 
->>>>>>> ad511b46
                 self.finalize()
 
                 bt.logging.info(f"Finalize Finished")
@@ -330,9 +292,6 @@
                 tensor_part=first_part,
                 weight=self.weight,
             )
-<<<<<<< HEAD
-            bt.logging.info(f"_generate_input_for_peer.. {peer_index} start")
-=======
             bt.logging.info(
                 f"UID:{uid} - PeerID:{peer_id} - generate_input_for_peer finished"
             )
@@ -347,7 +306,6 @@
             #         print("Waiting...sloooow...")
             #         await asyncio.sleep(10)
 
->>>>>>> ad511b46
             async for part in parts_aiter:
                 # bt.logging.info("_generate_input_for_peer for loop")
                 yield averaging_pb2.AveragingData(tensor_part=part, weight=self.weight)
@@ -392,11 +350,8 @@
         allow_retries: bool = True,
         require_trigger: bool = False,
         wait: bool = True,
-<<<<<<< HEAD
+        peerids_to_uids: dict = {},
         **kwargs,
-=======
-        peerids_to_uids: dict = {},
->>>>>>> ad511b46
     ) -> Union[Optional[Dict[PeerID, GatheredData]], StepControl]:
         """
         Set up the averager to look for a group and run one round of averaging, return True on success, False on failure.
@@ -449,10 +404,6 @@
         self._pending_groups_registered = asyncio.Event()
         self._pending_groups_registered.set()
 
-<<<<<<< HEAD
-        bt.logging.info("DTAverager.. self.next_chunk_timeout", self.next_chunk_timeout)
-        bt.logging.info("DTAverager.. timeout", timeout)
-
         # When custom_group_info is provided, bypass matchmaking and proceed directly
         custom_group_info = kwargs.get("custom_group_info", None)
 
@@ -475,21 +426,6 @@
                 ("_step", [], dict(step=step, future_for_init=future_for_init))
             )
             step.attach(*future_for_init.result())
-=======
-        # Default behavior: initiate matchmaking and proceed as originally designed
-        self._outer_pipe.send(
-            (
-                "_step",
-                [],
-                dict(
-                    step=step,
-                    future_for_init=future_for_init,
-                    peerids_to_uids=peerids_to_uids,
-                ),
-            )
-        )
-        step.attach(*future_for_init.result())
->>>>>>> ad511b46
 
         if not require_trigger:
             step.allow_allreduce()
@@ -631,29 +567,6 @@
                     await self._run_allreduce(step, custom_group_info)
                     # Averaging is finished, loop will now exit
 
-<<<<<<< HEAD
-=======
-                    if group_info is None:
-                        raise AllreduceException(
-                            "Averaging step failed: could not find a group"
-                        )
-
-                    with self._register_allreduce_group(group_info):
-                        bt.logging.info("Running AllReduce")
-                        step.stage = AveragingStage.RUNNING_ALLREDUCE
-                    step.set_result(
-                        await asyncio.wait_for(
-                            self._aggregate_with_group(
-                                group_info,
-                                tensor_infos=self.tensor_infos,
-                                weight=step.weight,
-                                peerids_to_uids=peerids_to_uids
-                                ** self.allreduce_kwargs,
-                            ),
-                            timeout=self._allreduce_timeout,
-                        )
-                    )
->>>>>>> ad511b46
                 except (
                     AllreduceException,
                     MatchmakingException,
@@ -694,7 +607,6 @@
                     )
                 )
 
-<<<<<<< HEAD
     async def rpc_join_barrier(
         self, request: custom_averaging_pb2.JoinBarrierRequest, context: P2PContext
     ) -> custom_averaging_pb2.JoinBarrierResponse:
@@ -755,16 +667,6 @@
             self.ready_peers.clear()
 
     async def _distributed_barrier(self, custom_group_info: GroupInfo):
-=======
-    async def _aggregate_with_group(
-        self,
-        group_info: GroupInfo,
-        min_vector_size: int,
-        peerids_to_uids: dict,
-        **kwargs,
-    ) -> GatheredData:
-        """Run aggregation in a given group and update tensors in place, return gathered metadata"""
->>>>>>> ad511b46
         try:
             with self._barrier_context(custom_group_info):
                 leader_id = custom_group_info.peer_ids[0]
@@ -957,7 +859,11 @@
             )
 
     async def _aggregate_with_group(
-        self, group_info: GroupInfo, min_vector_size: int, **kwargs
+        self,
+        group_info: GroupInfo,
+        min_vector_size: int,
+        peerids_to_uids: dict,
+        **kwargs,
     ) -> GatheredData:
         """Run aggregation in a given group and update tensors in place, return gathered metadata"""
         try:
