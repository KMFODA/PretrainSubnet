# The MIT License (MIT)
# Copyright © 2023 Yuma Rao
# Copyright © 2023 Opentensor Foundation

# Permission is hereby granted, free of charge, to any person obtaining a copy of this software and associated
# documentation files (the “Software”), to deal in the Software without restriction, including without limitation
# the rights to use, copy, modify, merge, publish, distribute, sublicense, and/or sell copies of the Software,
# and to permit persons to whom the Software is furnished to do so, subject to the following conditions:

# The above copyright notice and this permission notice shall be included in all copies or substantial portions of
# the Software.

# THE SOFTWARE IS PROVIDED “AS IS”, WITHOUT WARRANTY OF ANY KIND, EXPRESS OR IMPLIED, INCLUDING BUT NOT LIMITED TO
# THE WARRANTIES OF MERCHANTABILITY, FITNESS FOR A PARTICULAR PURPOSE AND NONINFRINGEMENT. IN NO EVENT SHALL
# THE AUTHORS OR COPYRIGHT HOLDERS BE LIABLE FOR ANY CLAIM, DAMAGES OR OTHER LIABILITY, WHETHER IN AN ACTION
# OF CONTRACT, TORT OR OTHERWISE, ARISING FROM, OUT OF OR IN CONNECTION WITH THE SOFTWARE OR THE USE OR OTHER
# DEALINGS IN THE SOFTWARE.

import asyncio
import logging
import random
import re
import time
<<<<<<< HEAD
from datetime import datetime
=======
from math import floor
from typing import Callable, Any
>>>>>>> ac31b2c0
from functools import lru_cache, update_wrapper
from ipaddress import ip_address
from math import floor
from typing import Any, Callable, List

import bittensor as bt
import hivemind
<<<<<<< HEAD
import pandas as pd
import requests
import speedtest
import torch
import wandb
from bitarray import bitarray
=======
import logging_loki
from logging.handlers import QueueHandler, QueueListener
from multiprocessing import Queue
import json
>>>>>>> ac31b2c0
from hivemind import utils
from hivemind.utils.logging import use_hivemind_log_handler
from loguru import logger as bt_logger

from template.protocol import Train
from template.data.dataset import SubsetFalconLoader
<<<<<<< HEAD
=======
from bitarray import bitarray
import wandb
from logtail import LogtailHandler
import os
from dotenv import load_dotenv

load_dotenv()
>>>>>>> ac31b2c0


# LRU Cache with TTL
def ttl_cache(maxsize: int = 128, typed: bool = False, ttl: int = -1):
    """
    Decorator that creates a cache of the most recently used function calls with a time-to-live (TTL) feature.
    The cache evicts the least recently used entries if the cache exceeds the `maxsize` or if an entry has
    been in the cache longer than the `ttl` period.

    Args:
        maxsize (int): Maximum size of the cache. Once the cache grows to this size, subsequent entries
                       replace the least recently used ones. Defaults to 128.
        typed (bool): If set to True, arguments of different types will be cached separately. For example,
                      f(3) and f(3.0) will be treated as distinct calls with distinct results. Defaults to False.
        ttl (int): The time-to-live for each cache entry, measured in seconds. If set to a non-positive value,
                   the TTL is set to a very large number, effectively making the cache entries permanent. Defaults to -1.

    Returns:
        Callable: A decorator that can be applied to functions to cache their return values.

    The decorator is useful for caching results of functions that are expensive to compute and are called
    with the same arguments frequently within short periods of time. The TTL feature helps in ensuring
    that the cached values are not stale.

    Example:
        @ttl_cache(ttl=10)
        def get_data(param):
            # Expensive data retrieval operation
            return data
    """
    if ttl <= 0:
        ttl = 65536
    hash_gen = _ttl_hash_gen(ttl)

    def wrapper(func: Callable) -> Callable:
        @lru_cache(maxsize, typed)
        def ttl_func(ttl_hash, *args, **kwargs):
            return func(*args, **kwargs)

        def wrapped(*args, **kwargs) -> Any:
            th = next(hash_gen)
            return ttl_func(th, *args, **kwargs)

        return update_wrapper(wrapped, func)

    return wrapper


def _ttl_hash_gen(seconds: int):
    """
    Internal generator function used by the `ttl_cache` decorator to generate a new hash value at regular
    time intervals specified by `seconds`.

    Args:
        seconds (int): The number of seconds after which a new hash value will be generated.

    Yields:
        int: A hash value that represents the current time interval.

    This generator is used to create time-based hash values that enable the `ttl_cache` to determine
    whether cached entries are still valid or if they have expired and should be recalculated.
    """
    start_time = time.time()
    while True:
        yield floor((time.time() - start_time) / seconds)


# 12 seconds updating block.
@ttl_cache(maxsize=1, ttl=12)
def ttl_get_block(self) -> int:
    """
    Retrieves the current block number from the blockchain. This method is cached with a time-to-live (TTL)
    of 12 seconds, meaning that it will only refresh the block number from the blockchain at most every 12 seconds,
    reducing the number of calls to the underlying blockchain interface.

    Returns:
        int: The current block number on the blockchain.

    This method is useful for applications that need to access the current block number frequently and can
    tolerate a delay of up to 12 seconds for the latest information. By using a cache with TTL, the method
    efficiently reduces the workload on the blockchain interface.

    Example:
        current_block = ttl_get_block(self)

    Note: self here is the miner or validator instance
    """
    return self.subtensor.get_current_block()


class AsyncDendritePool:
    def __init__(self, wallet, metagraph):
        self.metagraph = metagraph
        self.dendrite = bt.dendrite(wallet=wallet)

    async def async_forward(
        self, uids: List[int], queries: List[Train], timeout: float = 150.0
    ):
        def call_single_uid(uid, query):
            return self.dendrite(
                self.metagraph.axons[uid], synapse=query, timeout=timeout
            )

        async def query_async():
            corutines = [
                call_single_uid(uid, query) for uid, query in zip(uids, queries)
            ]
            return await asyncio.gather(*corutines)

        return await query_async()


def load_wandb(self, config, wallet, neuron_type, peer_id):
    run_name = f"{config.neuron.run_id}_{neuron_type}_UID{self.uid}_{peer_id}"
    wandb_run = wandb.init(
        id=run_name,
        name=run_name,
        anonymous="allow",
        project=config.neuron.wandb_project,
        entity=config.neuron.wandb_entity,
        config=config,
        allow_val_change=True,
    )

    signature = wallet.hotkey.sign(config.neuron.run_id.encode()).hex()
    config.signature = signature
    wandb_run.config.update(config, allow_val_change=True)
    return wandb_run


class BittensorLogHandler(logging.Handler):
    def emit(self, record):
        log_entry = self.format(record)

        if record.levelno >= logging.CRITICAL:
            bt_logger.critical(log_entry)
        elif record.levelno >= logging.ERROR:
            bt_logger.error(log_entry)
        elif record.levelno >= logging.WARNING:
            bt_logger.warning(log_entry)
        elif record.levelno >= logging.INFO:
            bt_logger.info(log_entry)
        elif record.levelno >= logging.DEBUG:
            bt_logger.debug(log_entry)
        else:
            bt_logger.trace(log_entry)


class IpFilter(logging.Filter):
    """
    This is a filter which injects contextual information into the log.
    """

    def __init__(self, ip, port):
        self.ip = ip
        self.port = port

    def filter(self, record):
        record.host = f"{self.ip}:{self.port}"
        return True


class JSONFormatter(logging.Formatter):
    def __init__(
        self,
        network,
        netuid,
        hotkey,
        version,
        spec_version,
        run_id,
        ip,
        port,
        uid,
        neuron_type,
    ):
        self.network = network
        self.netuid = netuid
        self.hotkey = hotkey
        self.version = version
        self.spec_version = spec_version
        self.run_id = run_id
        self.ip = ip
        self.port = port
        self.uid = uid
        self.neuron_type = neuron_type

    def format(self, record):
        try:
            # TODO Cleanup
            # Extract real message from the noisy msg line emitted by bittensor
            msg = "".join(record.getMessage().split(" - ")[1:])
        except Exception:
            msg = record.getMessage()

        log_record = {
            "level": record.levelname.lower(),
            "module": record.module,
            "func_name": record.funcName,
            "thread": record.threadName,
            "netuid": self.netuid,
            "network": self.network,
            "neuron_type": self.neuron_type,
            "hotkey": self.hotkey,
            "uid": self.uid,
            "ip": self.ip,
            "port": self.port,
            "message": msg,
            "filename": record.filename,
            "lineno": record.lineno,
            "version": self.version,
            "spec_version": self.spec_version,
        }
        return json.dumps(log_record)


class LogHandler(logging_loki.LokiHandler):
    def handleError(self, record):
        self.emitter.close()
        # When Loki endpoint gives error for some reason,
        # parent .handleError starts spamming error trace for each failure
        # so we are disabling this default behaviour
        # super().handleError(record)


class CustomLokiLoggingHandler(QueueHandler):
    def __init__(self, queue: Queue, **kwargs):
        super().__init__(queue)
        self.handler = LogHandler(**kwargs)  # noqa: WPS110
        self.listener = QueueListener(self.queue, self.handler)
        self.listener.start()


class LogHandler(logging_loki.LokiHandler):
    def handleError(self, record):
        self.emitter.close()
        # When Loki endpoints gives error for unexplained reasons,
        # parent .handleError starts spamming error trace for each failure
        # so we are disabling this default behaviour for now
        # super().handleError(record)


def logging_filter(record):
    if (record.name != "hivemind.dht.protocol") and (
        record.name != "hivemind.optim.progress_tracker"
    ):
        return True
    else:
        return False


def add_loki_logger_handler(
    logger,
    network,
    netuid,
    hotkey,
    version,
    spec_version,
    run_id,
    ip,
    port,
    uid,
    neuron_type,
):
    """Configure sending logs to loki server"""

    # Use LokiQueueHandler to upload logs in background
    loki_handler = CustomLokiLoggingHandler(
        Queue(-1),
        url="https://logs-prod-006.grafana.net/loki/api/v1/push",
        tags={"application": "distributed_training"},
        auth=(
            "944477",
            os.environ["LOKI_KEY"],
        ),
        version="1",
    )

    # Send logs to loki as JSON
    loki_handler.setFormatter(
        JSONFormatter(
            network,
            netuid,
            hotkey,
            version,
            spec_version,
            run_id,
            ip,
            port,
            uid,
            neuron_type,
        )
    )

    logger.addHandler(loki_handler)


def setup_logging(
    network,
    netuid,
    hotkey,
    version,
    spec_version,
    run_id,
    uid,
    neuron_type,
    level=logging.INFO,
    ip=None,
    port=None,
    local_logfile="/root/logs_mylogfile.txt",
):
    # Function to force hivemind to log via bittensor
    _ = bt.logging()

    logtail_handler = LogtailHandler(source_token=os.getenv("LOGTAIL_KEY"))
    formatter = logging.Formatter("%(host)s%(message)s")
    logtail_handler.setFormatter(formatter)
    logtail_handler.addFilter(IpFilter(ip=ip, port=port))

    bt_logger_ = logging.getLogger("bittensor")
    bt_logger_.propagate = False
    bt_logger_.addHandler(logtail_handler)
    add_loki_logger_handler(
        bt_logger_,
        network,
        netuid,
        hotkey,
        version,
        spec_version,
        run_id,
        ip,
        port,
        uid,
        neuron_type,
    )

    use_hivemind_log_handler("nowhere")

    root_logger = logging.getLogger()
    root_logger.setLevel(
        level
    )  # Set this to logging.DEBUG to check hivemind debug messages -> Careful, it's a lot of output

    bt_handler = BittensorLogHandler()
    formatter = logging.Formatter("%(message)s")
    bt_handler.setFormatter(formatter)
    root_logger.addHandler(bt_handler)
    root_logger.addHandler(logtail_handler)

    add_loki_logger_handler(
        root_logger,
        network,
        netuid,
        hotkey,
        version,
        spec_version,
        run_id,
        ip,
        port,
        uid,
        neuron_type,
    )

    # Create a file handler that logs debug and higher level messages
<<<<<<< HEAD
    hivemind_log_file = (
        f"/root/logs_{datetime.now().strftime('mylogfile_%d_%m_%Y_%H_%M')}.txt"
    )
=======
    if os.path.exists(local_logfile):
        # Archive any existing logfile
        shutil.copyfile(local_logfile, local_logfile.replace(".txt", "_archive.txt"))
        os.remove(local_logfile)

    hivemind_log_file = f"/root/logs_mylogfile.txt"
>>>>>>> ac31b2c0
    hivemind_logger = logging.getLogger("hivemind")
    hivemind_logger.setLevel(logging.DEBUG)  # Capture all logs from hivemind
    file_handler = logging.FileHandler(hivemind_log_file)
    # file_handler.setLevel(logging.DEBUG)  # Ensure file handler captures all levels for hivemind
    formatter = logging.Formatter(
        "%(asctime)s - %(name)s - %(levelname)s - %(message)s"
    )
    file_handler.setFormatter(formatter)
    file_handler.addFilter(logging_filter)
    hivemind_logger.addHandler(file_handler)
    # hivemind_logger.addHandler(logtail_handler)
    hivemind_logger.propagate = (
        False  # Stop hivemind logs from propagating to the root logger
    )


def get_bandwidth():
    # Get speedtest results
    s = speedtest.Speedtest()
    s.get_servers()
    s.get_best_server()
    s.download()
    s.upload()
    results = s.results.dict()

    # Copy key metrics to a formatted badnwidth_dict
    bandwidth_dict = {}
    keys = ["download", "upload", "ping"]
    for key in keys:
        bandwidth_dict[key] = float(f"{results[key]/ 1e6:.2f}")

    return bandwidth_dict


def init_dht(self):
    # Init DHT and model
    if self.config.dht.ip:
        version = "4"
        address = self.config.dht.ip
        announce_maddrs = [f"/ip{version}/{address}/tcp/{self.config.dht.port}"]
    else:
        address = bt.utils.networking.get_external_ip()
        bt.logging.info(f"Received public IP address of this machine: {address}")
        version = ip_address(address).version
        announce_maddrs = [f"/ip{version}/{address}/tcp/{self.config.dht.port}"]

    # Init list of available DHT addresses from wandb
    api = wandb.Api()
    initial_peers_list = self.config.neuron.initial_peers
    runs = api.runs(
        f"{self.config.neuron.wandb_entity}/{self.config.neuron.wandb_project}"
    )
    for ru in runs:
        if ru.state == "running":
            if "dht_addresses" not in ru.config["neuron"].keys():
                continue
            else:
                for peer in ru.config["neuron"]["dht_addresses"]:
                    if peer not in initial_peers_list:
                        initial_peers_list.append(peer)

    # Init DHT
    retries = 0
    buffer = 2
    max_retries = buffer * len(initial_peers_list)
    successful_connection = False
    while (retries <= max_retries) and (successful_connection is False):
        if (retries == max_retries) and (successful_connection is False):
            raise Exception("Max retries reached, operation failed.")
        for i in range(0, buffer):
            try:
                # Init DHT
                self.dht = hivemind.DHT(
                    host_maddrs=[
                        f"/ip4/0.0.0.0/tcp/{self.config.dht.port}",
                        f"/ip4/0.0.0.0/udp/{self.config.dht.port}/quic",
                    ],
                    initial_peers=[initial_peers_list[retries]],
                    announce_maddrs=announce_maddrs,
                    start=True,
                )
                bt.logging.info(
                    f"Successfully initialised dht using initial_peer as {initial_peers_list[retries]}"
                )
                successful_connection = True
                break
            except Exception as e:
                bt.logging.error(
                    f"Attempt {retries + 1} to init DHT using initial_peer as {initial_peers_list[retries]} failed with error: {e}"
                )
                retries += 1
                time.sleep(5)
                bt.logging.error(f"Retrying...")

    utils.log_visible_maddrs(self.dht.get_visible_maddrs(), only_p2p=True)

    # Commit Peer Id to Subtensor
    # self.subtensor.commit(self.wallet, self.config.netuid, self.dht.peer_id.to_base58())
    # Wrap calls to the subtensor in a subprocess w ith a timeout to handle potential hangs.
    # partial = functools.partial(
    #     self.subtensor.commit,
    #     self.wallet,
    #     self.config.netuid,
    #    self.dht.peer_id.to_base58(),
    # )
    # try:
    #     run_in_subprocess(partial, 60)
    # except Exception as e:
    #     bt.logging.info(f"Error submitting Peer ID to chaing {Exception} retrying in 2 minutes")

    # Add DHT address to wandb config
    self.config.neuron.dht_addresses = [
        re.sub("ip4/?(.*?)/", f"ip{version}/{address}/", str(addr), flags=re.DOTALL)
        for addr in self.dht.get_visible_maddrs()
    ]


def warmup(self):
    """
    Processes the incoming 'Train' synapse by performing a training run

    Args:
        synapse (template.protocol.Train): The synapse object containing the 'dataset_indices' data.

    Returns:
        template.protocol.Train: The synapse object with the 'loss' field set to models loss.
    """

    # Load dataset
    self.dataset_loader = ()
    dataset_length = SubsetFalconLoader.max_pages
    self.dataset_indices = bitarray(dataset_length)

    search_start = random.choice(
        range(
            len(self.dataset_indices)
            - self.config.neuron.training_examples_per_miner
            + 1
        )
    )
    start = self.dataset_indices.index(
        bitarray("0" * self.config.neuron.training_examples_per_miner), search_start
    )
    group = [
        i for i in range(start, start + self.config.neuron.training_examples_per_miner)
    ]
    self.dataset_indices[group] = True

    # Create Dataloader
    dataloader = SubsetFalconLoader(
        batch_size=self.config.neuron.local_batch_size_train,
        sequence_length=1024,
        rows=group,
    )

    total_loss = 0
    index = 0
    # Train data for one epoch
    for index, batch in enumerate(dataloader):
        inputs = batch.to(self.device)

        # Forward pass
        outputs = self.model(input_ids=inputs, labels=inputs)

        # Normalize loss to account for batch accumulation
        loss = outputs.loss

        # Accumulate Total Loss
        total_loss += outputs.loss.detach().item()

        # Backward Pass
        loss.backward()

        # Copy gradients
        gradients = tuple(
            (
                param.grad.detach().cpu().clone()
                if param.grad is not None
                else torch.zeros_like(param)
            )
            for param in self.model.parameters()
        )

        # Accumulate Gradients
        self.grad_averager.accumulate_grads_(batch_size=len(inputs))

        # Zero Gradients
        self.opt.zero_grad()

        # Update Tracker
        self.local_progress.samples_accumulated += 1

        # Log accumulation status
        bt.logging.info(f"Index: {index} | Loss: {outputs.loss.detach().item():.2f}")

        if not self.config.neuron.dont_wandb_log:
            self.wandb.log(
                {
                    "loss": outputs.loss.detach().item(),
                    "local_epoch": self.local_progress.local_epoch,
                    "global_epoch": self.global_progress.epoch,
                }
            )<|MERGE_RESOLUTION|>--- conflicted
+++ resolved
@@ -17,52 +17,36 @@
 # DEALINGS IN THE SOFTWARE.
 
 import asyncio
+import json
 import logging
+import os
 import random
 import re
+import shutil
 import time
-<<<<<<< HEAD
-from datetime import datetime
-=======
-from math import floor
-from typing import Callable, Any
->>>>>>> ac31b2c0
 from functools import lru_cache, update_wrapper
 from ipaddress import ip_address
+from logging.handlers import QueueHandler, QueueListener
 from math import floor
+from multiprocessing import Queue
 from typing import Any, Callable, List
 
 import bittensor as bt
 import hivemind
-<<<<<<< HEAD
-import pandas as pd
-import requests
+import logging_loki
 import speedtest
-import torch
-import wandb
 from bitarray import bitarray
-=======
-import logging_loki
-from logging.handlers import QueueHandler, QueueListener
-from multiprocessing import Queue
-import json
->>>>>>> ac31b2c0
+from dotenv import load_dotenv
 from hivemind import utils
 from hivemind.utils.logging import use_hivemind_log_handler
+from logtail import LogtailHandler
 from loguru import logger as bt_logger
 
+import wandb
+from template.data.dataset import SubsetFalconLoader
 from template.protocol import Train
-from template.data.dataset import SubsetFalconLoader
-<<<<<<< HEAD
-=======
-from bitarray import bitarray
-import wandb
-from logtail import LogtailHandler
-import os
-from dotenv import load_dotenv
 
 load_dotenv()
->>>>>>> ac31b2c0
 
 
 # LRU Cache with TTL
@@ -427,18 +411,12 @@
     )
 
     # Create a file handler that logs debug and higher level messages
-<<<<<<< HEAD
-    hivemind_log_file = (
-        f"/root/logs_{datetime.now().strftime('mylogfile_%d_%m_%Y_%H_%M')}.txt"
-    )
-=======
     if os.path.exists(local_logfile):
         # Archive any existing logfile
         shutil.copyfile(local_logfile, local_logfile.replace(".txt", "_archive.txt"))
         os.remove(local_logfile)
 
     hivemind_log_file = f"/root/logs_mylogfile.txt"
->>>>>>> ac31b2c0
     hivemind_logger = logging.getLogger("hivemind")
     hivemind_logger.setLevel(logging.DEBUG)  # Capture all logs from hivemind
     file_handler = logging.FileHandler(hivemind_log_file)
