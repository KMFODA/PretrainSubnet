# The MIT License (MIT)
# Copyright © 2023 Yuma Rao
# Copyright © 2023 KMFODA

# Permission is hereby granted, free of charge, to any person obtaining a copy of this software and associated
# documentation files (the “Software”), to deal in the Software without restriction, including without limitation
# the rights to use, copy, modify, merge, publish, distribute, sublicense, and/or sell copies of the Software,
# and to permit persons to whom the Software is furnished to do so, subject to the following conditions:

# The above copyright notice and this permission notice shall be included in all copies or substantial portions of
# the Software.

# THE SOFTWARE IS PROVIDED “AS IS”, WITHOUT WARRANTY OF ANY KIND, EXPRESS OR IMPLIED, INCLUDING BUT NOT LIMITED TO
# THE WARRANTIES OF MERCHANTABILITY, FITNESS FOR A PARTICULAR PURPOSE AND NONINFRINGEMENT. IN NO EVENT SHALL
# THE AUTHORS OR COPYRIGHT HOLDERS BE LIABLE FOR ANY CLAIM, DAMAGES OR OTHER LIABILITY, WHETHER IN AN ACTION
# OF CONTRACT, TORT OR OTHERWISE, ARISING FROM, OUT OF OR IN CONNECTION WITH THE SOFTWARE OR THE USE OR OTHER
# DEALINGS IN THE SOFTWARE.

<<<<<<< HEAD
import asyncio
import random
import time
=======
>>>>>>> ac31b2c0
from typing import List

import bittensor as bt
import torch

from template.data.dataset import SubsetFalconLoader
import time
import asyncio


def score_gradients(self, response, uid):
    # Create Dataloader
    dataloader = SubsetFalconLoader(
        batch_size=self.config.neuron.local_batch_size_train,
        sequence_length=1024,
        rows=response.dataset_indices,
    )

    index = 0
    # Train data for on last indices
    for index, batch in enumerate(dataloader):
        continue

    if index == 0:
        score = 0
        return score

    inputs = batch.to(self.device)

    # Zero Gradients
    self.opt.zero_grad(set_to_none=True)

    # Forward pass
    outputs = self.model(input_ids=inputs, labels=inputs)

    loss = outputs.loss

    # Backward Pass
    loss.backward()

    # Copy gradients
    gradients = tuple(
        (
            param.grad.detach().cpu().clone()
            if param.grad is not None
            else torch.zeros_like(param)
        )
        for param in self.model.parameters()
    )

    # Accumulate Gradients
    self.grad_averager.accumulate_grads_(batch_size=len(inputs))

<<<<<<< HEAD
    gradients = float(torch.sum(torch.abs(gradients[response.gradient_test_index])))
=======
    # Zero Gradients
    self.opt.zero_grad()

    if response.gradient_test_index > len(gradients):
        bt.logging.info(
            f"UID {uid} running incorrect model. Assigning it a gradients core of 0."
        )
        score = 0
        return score
    else:
        # Store summed random gradients in the synapse
        gradients = float(torch.sum(torch.abs(gradients[response.gradient_test_index])))
>>>>>>> ac31b2c0

        bt.logging.info(
            f"Local Validator Sum of Layer {response.gradient_test_index}'s Gradients are: {gradients}"
        )
        bt.logging.info(
            f"UID {uid} Sum of Layer {response.gradient_test_index}'s Gradients are: {response.gradients}"
        )

        # TODO Address issue where gradient sum is negative
        score = 1 - (abs(gradients - response.gradients))

        return score


async def score_blacklist(self, uids):
    scores = torch.FloatTensor([1 for _ in uids]).to(self.device)
    for i, uid in enumerate(uids):
        if self.uids_to_peerids[uid] == None:
            scores[i] = 0.0
        else:
            scores[i] = 1.0

    return scores


async def score_bandwidth(self, uids, timeout=60):
    scores = torch.FloatTensor([1 for _ in uids]).to(self.device)
    for i, uid in enumerate(uids):
        peer = self.uids_to_peerids[uid]

        if peer is None:
            scores[i] = 0

        else:
            try:
                start_time = time.perf_counter()

                metadata, tensors = await asyncio.wait_for(
                    self.load_state_from_miner(peer), timeout=timeout
                )
                end_time = time.perf_counter()

                if (metadata is None) or (tensors is None):
                    scores[i] = 0
                else:
                    scores[i] = 1 - ((end_time - start_time) / timeout)

                bt.logging.info(f"Reward for peer {peer} is {scores[i]}")

            except Exception as e:
                bt.logging.info(f"Failed to download state from {peer} - {repr(e)}")
                scores[i] = 0
                bt.logging.info(f"Reward for peer {peer} is {scores[i]}")

    return scores


async def get_rewards(
    self,
    uids: List[int],
    responses: list,
    all_reduce: bool = False,
    scores=None,
) -> torch.FloatTensor:
    """
    Returns a tensor of rewards for the given query and responses.

    Args:
    - uids (List[int]): A list of uids that were queried.
    - responses (List): A list of all the responses from the queried uids.
    - all_reduce (bool): A boolean representing wether the all_reduce synapse was called.
    - responses (List[float]): A list of responses from the miners.

    Returns:
    - torch.FloatTensor: A tensor of rewards for the given query and responses.
    """
<<<<<<< HEAD
    if (responses != [[]]) and (
        [
            response[0]
            for response in responses
            if response[0].dendrite.status_code == 200
        ]
        != []
    ):
        if all_reduce:
            # Check if peer is connected to DHT & run_id and blacklist them if they are not
            blacklist_scores = await score_blacklist(self, uids.tolist())
            bt.logging.info(f"DHT Blacklist Scores: {blacklist_scores}")
            self.event.update(
                {
                    f"rewards.blacklist.uid{uid}": blacklist_score
                    for uid, blacklist_score in zip(uids, blacklist_scores)
                }
            )
            scores *= blacklist_scores

            # Score miners bandwidth
            bandwidth_scores = await score_bandwidth(self, uids.tolist())
            bt.logging.info(f"Bandwidth Scores: {bandwidth_scores}")
            self.event.update(
                {
                    f"rewards.bandwidth_scores.uid{uid}": bandwidth_score
                    for uid, bandwidth_score in zip(uids, bandwidth_scores)
                }
            )
            scores *= bandwidth_scores

            # TODO Add more metrics after the all-reduce?
            # scores *= score_metrics()

        else:
            scores = torch.FloatTensor(
                [
                    1
                    if response.dendrite.status_code == 200 and response.loss != []
                    else 0
                    for _, response in zip(uids, responses[0])
                ]
            ).to(self.device)
            bt.logging.info(f"Timeout Scores: {scores}")

            # Periodically check if peer is connected to DHT & run_id and blacklist them if they are not
            if (self.step % 10) == 0:
                # Update mapping of uids to peerids
                self.uids_to_peerids = await self.map_uid_to_peerid(
                    range(0, self.metagraph.n)
                )
=======
    # Score a non-empty AllReduce response
    if all_reduce and (responses != [[]]):
        # Now that we've called all_reduce on all available UIDs, only score a sample of them to spread
        # the scoring burden across all validators
        self.miner_uids = await get_random_uids(
            self, dendrite=self.dendrite, k=self.config.neuron.sample_size
        )

        # Set up the scores tensor
        scores = torch.FloatTensor([1 for _ in self.miner_uids]).to(self.device)

        # Update mapping of uids to peerids
        self.uids_to_peerids = await self.map_uid_to_peerid(range(0, self.metagraph.n))

        # Check if peer is connected to DHT & run_id and blacklist them if they are not
        blacklist_scores = await score_blacklist(self, self.miner_uids.tolist())
        bt.logging.info(f"DHT Blacklist Scores: {blacklist_scores}")
        self.event.update(
            {
                f"rewards.blacklist.uid{uid}": blacklist_score
                for uid, blacklist_score in zip(uids, blacklist_scores)
            }
        )
        scores *= blacklist_scores

        # Score miners bandwidth
        bandwidth_scores = await score_bandwidth(self, self.miner_uids.tolist())
        bt.logging.info(f"Bandwidth Scores: {bandwidth_scores}")
        self.event.update(
            {
                f"rewards.bandwidth_scores.uid{uid}": bandwidth_score
                for uid, bandwidth_score in zip(uids, bandwidth_scores)
            }
        )
        scores *= bandwidth_scores

    # Score an empty responses
    elif (responses == [[]]) or (
        [
            response.gradients
            for response in responses[0]
            if (response.dendrite.status_code == 200)
            and (response.gradients is not None)
        ]
        == []
    ):
        scores = torch.FloatTensor([0 for _ in uids]).to(self.device)

    # Score a non-empty Train response
    else:
        scores = torch.FloatTensor(
            [
                1
                if response.dendrite.status_code == 200 and response.loss != 0.0
                else 0
                for _, response in zip(uids, responses[0])
            ]
        ).to(self.device)
        bt.logging.info(f"Timeout Scores: {scores}")

        # Periodically check if peer is connected to DHT & run_id and blacklist them if they are not
        if (self.step % 10) == 0:
            # Update mapping of uids to peerids
            self.uids_to_peerids = await self.map_uid_to_peerid(
                range(0, self.metagraph.n)
            )
>>>>>>> ac31b2c0

                # Check if peer is connected to DHT & run_id and blacklist them if they are not
                blacklist_scores = await score_blacklist(self, uids.tolist())
                bt.logging.info(f"DHT Blacklist Scores: {blacklist_scores}")
                self.event.update(
                    {
                        f"rewards.blacklist.uid{uid}": blacklist_score
                        for uid, blacklist_score in zip(uids, blacklist_scores)
                    }
                )
                scores *= blacklist_scores

<<<<<<< HEAD
            # Re-calculate gradients for a subset of uids and score the difference between local gradients and the miner's gradients
            gradient_scores = torch.FloatTensor(
                [
=======
        # Re-calculate gradients and score the difference between local gradients and the miner's gradients
        gradient_scores = torch.FloatTensor(
            [
                (
>>>>>>> ac31b2c0
                    score_gradients(self, response, uids.tolist()[index])
                    if (response.dendrite.status_code == 200) and (scores[index] != 0)
                    else 0
                    for index, response in enumerate(responses[0])
                ]
            ).to(self.device)
            bt.logging.info(f"Gradient Scores: {gradient_scores}")
            self.event.update(
                {
                    f"rewards.gradient.uid{uid}": gradient_score
                    for uid, gradient_score in zip(uids.tolist(), gradient_scores)
                }
            )
            scores *= gradient_scores

<<<<<<< HEAD
            # Calculate Data Indices Scores
            steps_scores = torch.FloatTensor(
                [
=======
        # Score miners based off the size of the data they have trained on this step
        steps_scores = torch.FloatTensor(
            [
                (
>>>>>>> ac31b2c0
                    len(response.dataset_indices)
                    if (response.dendrite.status_code == 200) and (scores[index] != 0)
                    else 0
                    for index, response in enumerate(responses[0])
                ]
            ).to(self.device)
            bt.logging.info(f"Steps Scores: {steps_scores}")
            self.event.update(
                {
                    f"rewards.steps.uid{uid}": steps_score
                    for uid, steps_score in zip(uids.tolist(), steps_scores)
                }
            )
            scores *= steps_scores

    return scores<|MERGE_RESOLUTION|>--- conflicted
+++ resolved
@@ -16,20 +16,15 @@
 # OF CONTRACT, TORT OR OTHERWISE, ARISING FROM, OUT OF OR IN CONNECTION WITH THE SOFTWARE OR THE USE OR OTHER
 # DEALINGS IN THE SOFTWARE.
 
-<<<<<<< HEAD
 import asyncio
 import random
 import time
-=======
->>>>>>> ac31b2c0
 from typing import List
 
 import bittensor as bt
 import torch
 
 from template.data.dataset import SubsetFalconLoader
-import time
-import asyncio
 
 
 def score_gradients(self, response, uid):
@@ -75,9 +70,6 @@
     # Accumulate Gradients
     self.grad_averager.accumulate_grads_(batch_size=len(inputs))
 
-<<<<<<< HEAD
-    gradients = float(torch.sum(torch.abs(gradients[response.gradient_test_index])))
-=======
     # Zero Gradients
     self.opt.zero_grad()
 
@@ -90,7 +82,6 @@
     else:
         # Store summed random gradients in the synapse
         gradients = float(torch.sum(torch.abs(gradients[response.gradient_test_index])))
->>>>>>> ac31b2c0
 
         bt.logging.info(
             f"Local Validator Sum of Layer {response.gradient_test_index}'s Gradients are: {gradients}"
@@ -167,59 +158,6 @@
     Returns:
     - torch.FloatTensor: A tensor of rewards for the given query and responses.
     """
-<<<<<<< HEAD
-    if (responses != [[]]) and (
-        [
-            response[0]
-            for response in responses
-            if response[0].dendrite.status_code == 200
-        ]
-        != []
-    ):
-        if all_reduce:
-            # Check if peer is connected to DHT & run_id and blacklist them if they are not
-            blacklist_scores = await score_blacklist(self, uids.tolist())
-            bt.logging.info(f"DHT Blacklist Scores: {blacklist_scores}")
-            self.event.update(
-                {
-                    f"rewards.blacklist.uid{uid}": blacklist_score
-                    for uid, blacklist_score in zip(uids, blacklist_scores)
-                }
-            )
-            scores *= blacklist_scores
-
-            # Score miners bandwidth
-            bandwidth_scores = await score_bandwidth(self, uids.tolist())
-            bt.logging.info(f"Bandwidth Scores: {bandwidth_scores}")
-            self.event.update(
-                {
-                    f"rewards.bandwidth_scores.uid{uid}": bandwidth_score
-                    for uid, bandwidth_score in zip(uids, bandwidth_scores)
-                }
-            )
-            scores *= bandwidth_scores
-
-            # TODO Add more metrics after the all-reduce?
-            # scores *= score_metrics()
-
-        else:
-            scores = torch.FloatTensor(
-                [
-                    1
-                    if response.dendrite.status_code == 200 and response.loss != []
-                    else 0
-                    for _, response in zip(uids, responses[0])
-                ]
-            ).to(self.device)
-            bt.logging.info(f"Timeout Scores: {scores}")
-
-            # Periodically check if peer is connected to DHT & run_id and blacklist them if they are not
-            if (self.step % 10) == 0:
-                # Update mapping of uids to peerids
-                self.uids_to_peerids = await self.map_uid_to_peerid(
-                    range(0, self.metagraph.n)
-                )
-=======
     # Score a non-empty AllReduce response
     if all_reduce and (responses != [[]]):
         # Now that we've called all_reduce on all available UIDs, only score a sample of them to spread
@@ -264,7 +202,7 @@
             if (response.dendrite.status_code == 200)
             and (response.gradients is not None)
         ]
-        == []
+        != []
     ):
         scores = torch.FloatTensor([0 for _ in uids]).to(self.device)
 
@@ -286,67 +224,56 @@
             self.uids_to_peerids = await self.map_uid_to_peerid(
                 range(0, self.metagraph.n)
             )
->>>>>>> ac31b2c0
-
-                # Check if peer is connected to DHT & run_id and blacklist them if they are not
-                blacklist_scores = await score_blacklist(self, uids.tolist())
-                bt.logging.info(f"DHT Blacklist Scores: {blacklist_scores}")
-                self.event.update(
-                    {
-                        f"rewards.blacklist.uid{uid}": blacklist_score
-                        for uid, blacklist_score in zip(uids, blacklist_scores)
-                    }
-                )
-                scores *= blacklist_scores
-
-<<<<<<< HEAD
-            # Re-calculate gradients for a subset of uids and score the difference between local gradients and the miner's gradients
-            gradient_scores = torch.FloatTensor(
-                [
-=======
+
+            # Check if peer is connected to DHT & run_id and blacklist them if they are not
+            blacklist_scores = await score_blacklist(self, uids.tolist())
+            bt.logging.info(f"DHT Blacklist Scores: {blacklist_scores}")
+            self.event.update(
+                {
+                    f"rewards.blacklist.uid{uid}": blacklist_score
+                    for uid, blacklist_score in zip(uids, blacklist_scores)
+                }
+            )
+            scores *= blacklist_scores
+
         # Re-calculate gradients and score the difference between local gradients and the miner's gradients
         gradient_scores = torch.FloatTensor(
             [
                 (
->>>>>>> ac31b2c0
                     score_gradients(self, response, uids.tolist()[index])
                     if (response.dendrite.status_code == 200) and (scores[index] != 0)
                     else 0
-                    for index, response in enumerate(responses[0])
-                ]
-            ).to(self.device)
-            bt.logging.info(f"Gradient Scores: {gradient_scores}")
-            self.event.update(
-                {
-                    f"rewards.gradient.uid{uid}": gradient_score
-                    for uid, gradient_score in zip(uids.tolist(), gradient_scores)
-                }
-            )
-            scores *= gradient_scores
-
-<<<<<<< HEAD
-            # Calculate Data Indices Scores
-            steps_scores = torch.FloatTensor(
-                [
-=======
+                )
+                for index, response in enumerate(responses[0])
+            ]
+        ).to(self.device)
+        bt.logging.info(f"Gradient Scores: {gradient_scores}")
+        self.event.update(
+            {
+                f"rewards.gradient.uid{uid}": gradient_score
+                for uid, gradient_score in zip(uids.tolist(), gradient_scores)
+            }
+        )
+        scores *= gradient_scores
+
         # Score miners based off the size of the data they have trained on this step
         steps_scores = torch.FloatTensor(
             [
                 (
->>>>>>> ac31b2c0
                     len(response.dataset_indices)
                     if (response.dendrite.status_code == 200) and (scores[index] != 0)
                     else 0
-                    for index, response in enumerate(responses[0])
-                ]
-            ).to(self.device)
-            bt.logging.info(f"Steps Scores: {steps_scores}")
-            self.event.update(
-                {
-                    f"rewards.steps.uid{uid}": steps_score
-                    for uid, steps_score in zip(uids.tolist(), steps_scores)
-                }
-            )
-            scores *= steps_scores
+                )
+                for index, response in enumerate(responses[0])
+            ]
+        ).to(self.device)
+        bt.logging.info(f"Steps Scores: {steps_scores}")
+        self.event.update(
+            {
+                f"rewards.steps.uid{uid}": steps_score
+                for uid, steps_score in zip(uids.tolist(), steps_scores)
+            }
+        )
+        scores *= steps_scores
 
     return scores